# This workflow will install Python dependencies, run tests and lint with a variety of Python versions
# For more information see: https://help.github.com/actions/language-and-framework-guides/using-python-with-github-actions

name: Python [3.7,3.8,3.9,3.10,3.11,3.12] MacOs

on:
  push:
    branches: [ master ]
  pull_request:
    branches: [ master ]
  workflow_dispatch:

env:
  BEZIER_NO_EXTENSION: true
  OPENBLAS_NUM_THREADS: 1 
  MKL_NUM_THREADS : 1

jobs:
  build:

    runs-on: ${{ matrix.os }}
    strategy:
      fail-fast: false
      matrix:
        os: [macos-latest]
<<<<<<< HEAD
        python-version: ['3.11']
=======
        python-version: [3.7, 3.8, 3.9, '3.10', '3.11','3.12', '3.13']
>>>>>>> 54ef0f4b
        # Proposed workaround for legacy versions, see
        # https://github.com/actions/setup-python/issues/856 and
        # https://github.com/actions/runner-images/issues/9770#issuecomment-2085623315
        exclude:  # Python < v3.8 does not support Apple Silicon ARM64.
          - python-version: "3.7"
            os: macos-latest
        include:  # So run those legacy versions on Intel CPUs.
          - python-version: "3.7"
            os: macos-13

    steps:
    - uses: actions/checkout@v4
    - name: Set up Python ${{ matrix.python-version }}
      uses: actions/setup-python@v4
      with:
        python-version: ${{ matrix.python-version }}
    - name: Install test dependencies
      run: |
        python -m pip install --upgrade pip
        pip install pytest pytest-cov pytest-xdist
    - name: If python 3.13 install bezier separately
      if: ${{ matrix.python-version == '3.13' }}
      run: |
        BEZIER_NO_EXTENSION="True" BEZIER_IGNORE_VERSION_CHECK="True" pip install bezier
    - name: Install package
      run: |
        pip install --upgrade pip
        pip install --upgrade setuptools
        pip install -e .
        pip freeze
    - name: Pytest and coverage
      run: |        
        echo -e '[run]\nomit = *dihedrals.py,*contact_matrix.py' > .coveragerc
<<<<<<< HEAD
        echo -e "Before direct script is run"
        mdc_neighborhoods.py tests/data/examples/gs-b2ar.noH.pdb tests/data/examples/gs-b2ar.noH.stride.5.xtc --residues L394 
        echo -e "After"
        #pytest -k test_mdc_neighborhood -vs --cov=./ --cov-report=xml --disable-warnings --cov-config=.coveragerc
=======
        pytest --cov=./ --cov-report=xml --disable-warnings --cov-config=.coveragerc -n 8
>>>>>>> 54ef0f4b
    - name: Upload coverage to Codecov
      uses: codecov/codecov-action@v4
      with:
        token: ${{ secrets.CODECOV_TOKEN }}
        #directory: ./coverage/reports/
        flags: unittests
        env_vars: OS,PYTHON
        name: codecov-umbrella
        fail_ci_if_error: true
        #path_to_write_report: ./coverage/codecov_report.gz
<|MERGE_RESOLUTION|>--- conflicted
+++ resolved
@@ -23,11 +23,7 @@
       fail-fast: false
       matrix:
         os: [macos-latest]
-<<<<<<< HEAD
-        python-version: ['3.11']
-=======
         python-version: [3.7, 3.8, 3.9, '3.10', '3.11','3.12', '3.13']
->>>>>>> 54ef0f4b
         # Proposed workaround for legacy versions, see
         # https://github.com/actions/setup-python/issues/856 and
         # https://github.com/actions/runner-images/issues/9770#issuecomment-2085623315
@@ -61,14 +57,7 @@
     - name: Pytest and coverage
       run: |        
         echo -e '[run]\nomit = *dihedrals.py,*contact_matrix.py' > .coveragerc
-<<<<<<< HEAD
-        echo -e "Before direct script is run"
-        mdc_neighborhoods.py tests/data/examples/gs-b2ar.noH.pdb tests/data/examples/gs-b2ar.noH.stride.5.xtc --residues L394 
-        echo -e "After"
-        #pytest -k test_mdc_neighborhood -vs --cov=./ --cov-report=xml --disable-warnings --cov-config=.coveragerc
-=======
         pytest --cov=./ --cov-report=xml --disable-warnings --cov-config=.coveragerc -n 8
->>>>>>> 54ef0f4b
     - name: Upload coverage to Codecov
       uses: codecov/codecov-action@v4
       with:
