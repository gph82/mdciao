##############################################################################
#    This file is part of mdciao.
#    
#    Copyright 2020 Charité Universitätsmedizin Berlin and the Authors
#
#    Authors: Guillermo Pérez-Hernandez
#    Contributors:
#
#    mdciao is free software: you can redistribute it and/or modify
#    it under the terms of the GNU Lesser General Public License as published by
#    the Free Software Foundation, either version 3 of the License, or
#    (at your option) any later version.
#
#    mdciao is distributed in the hope that it will be useful,
#    but WITHOUT ANY WARRANTY; without even the implied warranty of
#    MERCHANTABILITY or FITNESS FOR A PARTICULAR PURPOSE.  See the
#    GNU Lesser General Public License for more details.
#
#    You should have received a copy of the GNU Lesser General Public License
#    along with mdciao.  If not, see <https://www.gnu.org/licenses/>.
##############################################################################

import numpy as _np
import mdtraj as _md
from os import path as _path

import mdciao.plots as _mdcplots
from mdciao.plots.plots import _add_grey_banded_bg, _color_tiler
import mdciao.utils as _mdcu
from mdciao.utils.str_and_dict import _kwargs_subs
import mdciao.nomenclature as _mdcn
from mdciao.nomenclature.nomenclature import _consensus_maps2consensus_frags
import mdciao.fragments as _mdcfr

import mdciao.flare as _mdcflare

from ._md_compute_contacts import compute_contacts as _compute_contacts

from pickle import dump as _pdump,load as _pload

from copy import deepcopy as _deepcopy

from collections import \
    defaultdict as _defdict, \
    Counter as _col_Counter

from tqdm import tqdm as _tqdm

from matplotlib import \
    pyplot as _plt,\
    rcParams as _rcParams,\
    colors as _mplcolors

from pandas import \
    DataFrame as _DF, \
    ExcelWriter as _ExcelWriter, \
    unique as _pdunique, \
    isna as _isna


from joblib import \
    Parallel as _Parallel, \
    delayed as _delayed

def select_and_report_residue_neighborhood_idxs(ctc_freqs, res_idxs, fragments,
                                                residxs_pairs, top,
                                                ctcs_kept=5,
                                                restrict_to_resSeq=None,
                                                interactive=False,
                                                fraction=.9,
                                                verbose=True,
                                                ):
    """Group residue pairs into neighborhoods using pre-computed contact frequencies

    Returns a residue-index keyed dictionary containing the indices
    of :obj:`residxs_pairs` relevant for this residue.

    Can be used interactively to decide on-the-fly which residues to
    include in the neighborhood..

    Parameters
    ----------
    ctc_freqs: iterable of floats
        Contact frequencies between 0 and 1
    res_idxs: list of integers
        list of residue idxs for which one wants to extract the neighborhoods
    fragments: iterable of integers
        Fragments of the topology defined as list of non-overlapping residue indices
    residxs_pairs: iterable of integer pairs
        The residue pairs for which the contact frequencies in :obj:`ctc_freqs`
        were computed.
    top : :obj:`~mdtraj.Topology`
        The topology from which the residues come
    ctcs_kept : integer or float, default is 5
        Control how many contacts to report per residue. There's two
        types of behaviour:
        * If int, it means directly keep these many contacts
        * if float, it must be in [0,1] and represents a fraction
          of the total number of contacts to keep
    restrict_to_resSeq: iterable, default is None
        Only cycle through the residues in :obj:`res_idxs` with these resSeq indices.
    interactive : boolean, default is False
        After reporting each neighborhood up to :obj:`ctcs_kept`,
        ask the user how many should be kept.
        Forces :obj:`verbose`=True
    fraction : float, default is .9
        report how many contacts one needs to keep
        to arrive at this fraction of the overall contacts.
    verbose : bool, default is True
        Be verbose
    Returns
    -------
    selection : dictionary
        Dictionary keyed with residue indices and valued with lists of
        indices for :obj:`residxs_pairs` s.t. for example:

           selection[30] = [100,200]

        means that for the residue with the index 300, the :obj:`residxs_pairs`
        on the 100-th and 200-th position, e.g. contain the pairs for its most
        frequent neighbors, e.g. [30-45] and [30-145].
        :obj:`ctcs_kept` controls the length of the output, see also option 'interactive')
        Each i-th list is sorted by descending
        frequency of the contacts of residue-i
        and is truncated at freq==0 regardless
        of :obj:`ctcs_kept`
    """
    assert len(ctc_freqs) == len(residxs_pairs)

    order = _np.argsort(ctc_freqs)[::-1]
    selection = {}
    ctc_freqs = _np.array(ctc_freqs)
    if restrict_to_resSeq is None:
        restrict_to_resSeq = [top.residue(ii).resSeq for ii in res_idxs]

    if interactive:
        verbose = True
    print_if_v = lambda str : [print(str) if verbose else None]

    for residx in res_idxs:
        resSeq = top.residue(residx).resSeq
        if resSeq in restrict_to_resSeq:
            order_mask = _np.array([ii for ii in order if residx in residxs_pairs[ii]],dtype=int)
            print_if_v("#idx   freq      contact       fragments     res_idxs      ctc_idx  Sum")
            isum = 0
            seen_ctcs = []
            n_ctcs, _fraction = _mdcu.lists._get_n_ctcs_from_freqs(ctcs_kept, ctc_freqs[order_mask])
            for ii, oo in enumerate(order_mask[:n_ctcs]):
                ifreq = ctc_freqs[oo]
                if ifreq.round(2)==0:
                    break
                isum += ifreq
                pair = residxs_pairs[oo]
                idx1, idx2 = _mdcu.lists.put_this_idx_first_in_pair(residx, pair)
                frg1, frg2 = [_mdcu.lists.in_what_fragment(idx, fragments) for idx in [idx1,idx2]]
                seen_ctcs.append(ifreq)
                print_if_v("%-6s %3.2f %8s-%-8s %5u-%-5u %7u-%-7u %5u     %3.2f" % (
                 '%u:' % (ii + 1), ifreq, top.residue(idx1), top.residue(idx2), frg1, frg2, idx1, idx2, oo, isum))
            if n_ctcs>0 and verbose:
                _contact_fraction_informer(_np.min([ii+1, len(order_mask)]), ctc_freqs[order_mask], or_frac={True:  fraction,
                                                                                                             False:     None}[_fraction])
            else:
                print_if_v("No contacts here!")
            if interactive:
                try:
                    answer = input("How many do you want to keep (Hit enter for None)?\n")
                except KeyboardInterrupt:
                    break
                if len(answer) == 0:
                    pass
                else:
                    answer = _np.arange(_np.min((int(answer), ctcs_kept)))
                    selection[residx] = order_mask[answer]
            else:
                seen_ctcs = _np.array(seen_ctcs)
                n_nonzeroes = (seen_ctcs > 0).astype(int).sum()
                answer = _np.arange(_np.min((n_nonzeroes, n_ctcs)))
                selection[residx] = order_mask[answer]

    return selection

def _save_as_pickle(obj, filename,verbose=True):
    with open(filename, "wb") as f:
        _pdump(obj, f)
    if verbose:
        print("pickled %s to '%s'" % (obj, filename))

def load(filename,return_copy=True):
    r"""Load a pickled object

    Parameters
    ----------
    filaname : str
        path to pickled object
    return_copy : bool, default is True
        Issue obj.copy() before returning the pickled object,
        this forces a reinstantiation (the pickled object might
        not have all funcitons yet, although it could be that it does
    Returns
    -------

    """
    with open(filename,"rb") as f:
        obj = _pload(f)

    if return_copy:
        obj = obj.copy()

    return obj

def trajs2ctcs(trajs, top, ctc_residxs_pairs, stride=1, consolidate=True,
               chunksize=1000, return_times_and_atoms=False,
               n_jobs=1,
               progressbar=False,
               **mdcontacts_kwargs):
    """Time-traces of residue-residue distances from
    a list of trajectories

    Parameters
    ----------
    trajs : list
        list of trajectories. Each item can be a str
        with the path to a file or an
        :obj:`~mdtraj.Trajectory` object.
    top : str or :py:class:`mdtraj.Topology`
        Topology that matches :obj:xtcs
    ctc_residxs_pairs : iterable
        List of (zero-indexed) residue pairs
    stride : int, default is 1
        Stride the trajectory data down by this value
    consolidate : boolean, default is True
        Return the time-traces consolidated
        into one array by using np.vstack
    chunksize : integer, default is 1000
        How many frames will be read into memory for
        computation of the contact time-traces. The higher the number,
        the higher the memory requirements
    return_times_and_atoms : boolean, default is False
        Return also the time array in ps and the indices of the atoms
        behind the distanes in :obj:`ctcs`. See :obj:`per_traj_ctcs` for
        more info
    n_jobs : int, default is 1
        To how many processors to parallellize. The algorithm parallelizes
        over the trajectories themeselves, having 3 trajs and n_jobs=4
        is equal t n_jobs=3
    progressbar : bool, default is False
        Use a fancy :obj:`tqdm.tqdm` progressbar



    Returns
    -------
    ctcs :
    ctcs, time_trajs, atom_idxs if return_time=True

    """

    if progressbar:
        iterfunct = lambda a : _tqdm(a)
    else:
        iterfunct = lambda a : a
    assert isinstance(trajs,list) #otherwise we will iterate through the frames of a single traj
    ictcs_itimes_iaps = _Parallel(n_jobs=n_jobs)(_delayed(per_traj_ctc)(top, itraj, ctc_residxs_pairs, chunksize, stride, ii,
                                                                        **mdcontacts_kwargs)
                                            for ii, itraj in enumerate(iterfunct(trajs)))
    ctcs = []
    times = []
    aps = []
    for ictcs, itimes, iaps in ictcs_itimes_iaps:
        ctcs.append(ictcs)
        times.append(itimes)
        aps.append(iaps)

    if consolidate:
        actcs = _np.vstack(ctcs)
        times = _np.hstack(times)
        aps = _np.vstack(aps)
    else:
        actcs = ctcs

    if not return_times_and_atoms:
        return actcs
    else:
        return actcs, times, aps

def per_traj_ctc(top, itraj, ctc_residxs_pairs, chunksize, stride,
                 traj_idx,
                 **mdcontacts_kwargs):
    r"""
    Wrapper for :obj:`mdtraj.contacts` for strided, chunked computation
    of contacts

    Input can be directly :obj:`mdtraj.Trajectory` objects or
    trajectory files on disk (e.g. xtcs, dcs etc)

    You can fine-tune the computation itself using mdcontacts_kwargs

    Prints out progress report while working

    Parameters
    ----------
    top: `~mdtraj.Topology`
    itraj: `~mdtraj.Trajectory` or filename
    ctc_residxs_pairs: iterable of pairs of residue indices
        Distances to be computed
    chunksize: int
        Size (in frames) of the "chunks" in which the contacts will be computed.
        Decrease the chunksize if you run into memory errors
    stride:int
        Stride with which the contacts will be streamed over
    traj_idx: int
        The index of the trajectory being computed. For completeness
        of the progress report
    mdcontacts_kwargs:
        Optional keyword arguments to pass to :obj:`mdtraj.contacts`

        Note:
        -----
        If "scheme" is contained in mdcontacts_kwargs and scheme==COM,
        the center of mass will be computed

    Returns
    -------
    ictcs, itime, iatps
    ictcs: 2D np.ndarray (Nframes, Nctcs), where Nctcs= len(ctc_residxs_pairs)
        time traces of the wanted contacts, in

    itime: 1D np.ndarray of len Nframes
        timestamps of the computed contacts

    iatps: 2D np.ndarray (Nframes, 2*Nctcs)
        atom-indices yielding distances in ictcs, helps dis-aggregate the
        residue interaction into backbone-backbone, backbone-sidechain, or sidechain-sidechain


    """
    # The creation of lambdas managing the file(xtc,pdb) vs traj case
    # elsewhere allows to keep the code here simple
    iterate, inform = _mdcu.str_and_dict.iterate_and_inform_lambdas(itraj, chunksize, stride=stride, top=top)
    ictcs, itime, iaps = [],[],[]
    running_f = 0
    inform(itraj, traj_idx, 0, running_f)
    for jj, igeom in enumerate(iterate(itraj)):
        running_f += igeom.n_frames
        inform(itraj, traj_idx, jj, running_f)
        itime.append(igeom.time)
            #TODO make lambda out of this if
        if 'scheme' in mdcontacts_kwargs.keys() and mdcontacts_kwargs["scheme"].upper()=='COM':
            jctcs = _mdcu.COM.geom2COMdist(igeom, ctc_residxs_pairs)
            j_atompairs = _np.full((len(jctcs), 2*len(ctc_residxs_pairs)),_np.nan)
        else:
            jctcs, jidx_pairs, j_atompairs = _compute_contacts(igeom, ctc_residxs_pairs, **mdcontacts_kwargs)
            # TODO do proper list comparison and do it only once
            assert len(jidx_pairs) == len(ctc_residxs_pairs)

        ictcs.append(jctcs)
        iaps.append(j_atompairs)

    itime = _np.hstack(itime)
    ictcs = _np.vstack(ictcs)
    iatps = _np.vstack(iaps)

    return ictcs, itime, iatps

class _TimeTraces(object):

    def __init__(self, ctc_trajs,
                 time_trajs,
                 trajs,
                 atom_pair_trajs):

        _np.testing.assert_equal(len(time_trajs),len(ctc_trajs))
        self._ctc_trajs = [_np.array(itraj,dtype=float) for itraj in ctc_trajs]
        self._time_trajs =[_np.array(tt,dtype=float) for tt in time_trajs]
        self._trajs = trajs
        if trajs is not None:
            assert len(trajs)==len(ctc_trajs)
        self._atom_pair_trajs = atom_pair_trajs
        _np.testing.assert_array_equal([len(itraj) for itraj in ctc_trajs],
                                       [len(itime) for itime in time_trajs])
        if atom_pair_trajs is not None:
            assert len(atom_pair_trajs)==len(ctc_trajs)
            assert all([len(itraj) == len(iatt) for itraj, iatt in zip(ctc_trajs, atom_pair_trajs)]), ("atom_pair_trajs does not have the appropiate length", [(len(itraj), len(iatt)) for itraj, iatt in zip(ctc_trajs, atom_pair_trajs)])
            self._atom_pair_trajs = [_np.array(itraj) for itraj in self._atom_pair_trajs]
            assert all([itraj.shape[1]==2 for itraj in self._atom_pair_trajs])
    # Trajectories
    @property
    def ctc_trajs(self):
        """

        Returns
        -------

        """
        return self._ctc_trajs

    @property
    def atom_pair_trajs(self):
        return self._atom_pair_trajs

    @property
    def time_trajs(self):
        """

        Returns
        -------

        """
        return self._time_trajs

    @property
    def trajs(self):
        """

        Returns
        -------

        """
        return self._trajs

    @property
    def feat_trajs(self):
        return self.ctc_trajs

class _NumberOfthings(object):

    def __init__(self, n_trajs, n_frames):
        self._n_trajs = n_trajs
        self._n_frames = n_frames

    @property
    def n_trajs(self):
        """

        Returns
        -------
        int, total number of trajectories that were passed.

        """
        return self._n_trajs

    @property
    def n_frames(self):
        """

        Returns
        -------
        list, list of frames in each trajectory.

        """
        return self._n_frames

    @property
    def n_frames_total(self):
        return _np.sum(self._n_frames)

class Residues(object):
    r"""Container for :obj:`mdtraj.Topology.Residues` objects

    """

    def __init__(self, res_idxs_pair,
                 residue_names,
                 anchor_residue_idx=None,
                 consensus_labels=None,
                 top=None):
        r"""

        Parameters
        ----------
        res_idxs_pair : iterable of len two
            two integers representing the residue serial index (residxs)
        residue_names : iterable of len two
            two strings with the residue names
        anchor_residue_idx
        consensus_labels
        top
        """

        assert len(res_idxs_pair)==2
        assert all([isinstance(ii,(int,_np.int64)) for ii in res_idxs_pair])
        assert res_idxs_pair[0]!=res_idxs_pair[1]

        self._res_idxs_pair = _np.array(res_idxs_pair)
        self._residue_names = residue_names

        if anchor_residue_idx is not None:
            assert anchor_residue_idx in res_idxs_pair
        self._anchor_residue_index = anchor_residue_idx
        self._partner_residue_index = None
        self._anchor_index = None
        self._partner_index = None
        self._anchor_residue = None
        self._partner_residue = None
        if self._anchor_residue_index is not None:
            assert self._anchor_residue_index in self.idxs_pair
            self._anchor_index = int(_np.argwhere(self.idxs_pair == self.anchor_residue_index))
            self._partner_index = int(_np.argwhere(self.idxs_pair != self.anchor_residue_index))
            self._partner_residue_index = self.idxs_pair[self.partner_index]
            if top is not None:
                self._anchor_residue =  top.residue(self.anchor_residue_index)
                self._partner_residue = top.residue(self.partner_residue_index)
        if consensus_labels is None:
            consensus_labels = [None,None]
        assert len(consensus_labels)==2
        self._consensus_labels = consensus_labels

    @property
    def idxs_pair(self):
        """serial indices of the pair of residues

        Returns
        -------
        list of residue index pair passed

        """
        return self._res_idxs_pair

    @property
    def names(self):
        """

        Returns
        -------
        list, for each residue index in the residue contact pair, the corresponding residue name from the topology file.
        example : ['GLU30','VAL212']

        """
        return self._residue_names

    @property
    def names_short(self):
        """

        Returns
        -------
        list, for each residue name in the residue contact pair, the corresponding short residue name from the topology file.
        example : ['E30', 'V212']

        """
        return [_mdcu.residue_and_atom.shorten_AA(rr, substitute_fail="long", keep_index=True) for rr in self.names]

    @property
    def anchor_residue(self):
        """

        Returns
        -------
        str, anchor residue if anchor residue index is provided else None

        """
        return self._anchor_residue

    @property
    def partner_residue(self):
        """

        Returns
        -------
        str, partner residue if partner residue index is provided else None

        """
        return self._partner_residue

    @property
    def anchor_residue_index(self):
        """

        Returns
        -------
        int, anchor residue index if passed else None(default)

        """
        return self._anchor_residue_index

    @property
    def partner_residue_index(self):
        """

        Returns
        -------
        int, partner residue if passed else (default)

        """
        return self._partner_residue_index

    @property
    def anchor_index(self):
        """
        The index [0,1] of the anchor residue

        Returns
        -------

        """
        return self._anchor_index

    @property
    def partner_index(self):
        """

        Returns
        -------

        """
        return self._partner_index

    @property
    def consensus_labels(self):
        """Labels derived from GPCR, CGN or other type
        of consensus nomenclature. They were parsed
        at initialization

        TODO

        Warning
        -------
        This property can be changed externally by
        the method :obj:`ContactGroup.relabel_consensus`.
        This is bad practice and probably anti-pattern
        but ATM there's no way around it

        Returns
        -------

        """
        return self._consensus_labels

class _NeighborhoodNames(object):

    def __init__(self, residue_container, fragment_container):
        # Eliminate a lot of assertions down the line
        assert residue_container.anchor_index is not None, ValueError("Cannot instantiate if the residue container does not have an anchor residue")
        # TODO not enough protection for the containers, but easier code
        # better forgiveness than permission?

        self._residues = residue_container
        self._fragments = fragment_container

    @property
    def residues(self):
        return self._residues

    @property
    def fragments(self):
        return self._fragments

    @property
    def anchor_fragment(self):
        """

        Returns
        -------
        str, fragment name in which the anchor residue is present.

        """
        return self.fragments.names[self.residues.anchor_index]

    @property
    def partner_fragment(self):
        """

        Returns
        -------
        str, fragment name in which the partner residue is present

        """
        return self.fragments.names[self.residues.partner_index]

    @property
    def partner_fragment_consensus(self):
        """

        Returns
        -------
        consensus label of the partner residue

        """
        if self.residues.consensus_labels is not None:
            return self.residues.consensus_labels[self.residues.partner_index]
        else:
            return None

    @property
    def anchor_fragment_consensus(self):
        """

        Returns
        -------
        consensus label of the anchor residue. If no anchor_index is present then returns None

        """
        if self.residues.consensus_labels is not None:
            return self.residues.consensus_labels[self.residues.anchor_index]
        else:
            return None

    @property
    def partner_fragment_best(self):
        """

        Returns
        -------

        """
        return _mdcu.str_and_dict.choose_options_descencing([self.partner_fragment_consensus,
                                                             self.partner_fragment])

    @property
    def anchor_fragment_best(self):
        """

        Returns
        -------

        """
        return _mdcu.str_and_dict.choose_options_descencing([self.anchor_fragment_consensus,
                                                             self.anchor_fragment])

    @property
    def anchor_res_and_fragment_str(self):
        """

        Returns
        -------

        """
        return '%s@%s' % (self.anchor_residue_name,
                          self.anchor_fragment_best)

    @property
    def anchor_residue_name(self):
        return self.residues.names[self.residues.anchor_index]

    @property
    def partner_residue_name(self):
        return self.residues.names[self.residues.partner_index]

    @property
    def anchor_residue_short(self):
        return self.residues.names_short[self.residues.anchor_index]

    @property
    def partner_residue_short(self):
        return self.residues.names_short[self.residues.partner_index]

    @property
    def anchor_res_and_fragment_str_short(self):
        """

        Returns
        -------

        """
        return '%s@%s' % (self.anchor_residue_short,
                          self.anchor_fragment_best)

    @property
    def partner_res_and_fragment_str(self):
        """

        Returns
        -------

        """
        return '%s@%s' % (self.partner_residue_name,
                          self.partner_fragment_best)

    @property
    def partner_res_and_fragment_str_short(self):
        """

        Returns
        -------

        """
        return '%s@%s' % (self.partner_residue_short,
                          self.partner_fragment_best)

class _ContactStrings(object):
    r"""
    Only Return Strings
    """
    def __init__(self,
                 n_trajs,
                 residue_container,
                 fragment_container=None,
                 trajs=None,
                 ):

        self._trajs = trajs
        self._n_trajs = n_trajs
        self._residues = residue_container
        self._fragments = fragment_container
        if self._fragments is None:
            self._fragnames = [None, None]
            self._fragnames_consensus = [None, None]
        else:
            self._fragnames = self._fragments.names
            self._fragnames_consensus = self._fragments.consensus

    @property
    def trajstrs(self):
        """

        Returns
        -------
        list, list of labels for each trajectory
        If labels were not passed, then labels like 'traj 0','traj 1' and so on are assigned
        If :obj:`mdtraj.Trajectory` objects were passed, then the "mdtraj" descriptor will be used
        If filenames were passed, then the extension will be cut-off
        """

        if self._trajs is None:
            trajlabels = ['traj %u' % ii for ii in range(self._n_trajs)]
        else:
            if isinstance(self._trajs[0], _md.Trajectory):
                trajlabels = ['mdtraj.%02u' % ii for ii in range(self._n_trajs)]
            else:
                trajlabels = [_path.splitext(ii)[0] for ii in self._trajs]

        return trajlabels

    @property
    def no_fragments(self):
        return "%s-%s"%(self._residues.names[0], self._residues.names[1])

    @property
    def no_fragments_short_AA(self):
        return "%s-%s" % (self._residues.names_short[0], self._residues.names_short[1])

    @property
    def w_fragments(self):
        """

        Returns
        -------
        str,

        """
        fmt = "@%s"
        ctc_label = '%s%s-%s%s' % (self._residues.names[0],
                                   self.fragment_labels_best(fmt)[0],
                                   self._residues.names[1],
                                   self.fragment_labels_best(fmt)[1])
        return ctc_label

    @property
    def w_fragments_short_AA(self):
        """
        A string of the form residue0@fragment0-residue1@fragment1

        Note
        ----

        """
        fmt = "@%s"
        ctc_label = '%s%s-%s%s' % (self._residues.names_short[0],
                                     self.fragment_labels_best(fmt)[0],
                                     self._residues.names_short[1],
                                     self.fragment_labels_best(fmt)[1])

        return ctc_label

    @property
    def just_consensus(self):
        ctc_label = '%s-%s' % (self._residues.consensus_labels[0],
                                   self._residues.consensus_labels[1],
                                   )
        return ctc_label

    def fragment_labels_best(self,fmt):
        r"""
        The fragment name will try to pick the consensus nomenclature.
        If no consensus label for the residue exists, the actual fragment
        names are used as fallback, which themselves fallback to the fragment index.
        Only if no consensus label, no fragment name and no fragment indices are there,
        will this yeild "None" as a string.

        Returns
        -------
        names : list
            Two strings
        """

        return [_mdcu.str_and_dict.choose_options_descencing([self._residues.consensus_labels[ii],
                                                              self._fragnames_consensus[ii],
                                                              self._fragnames[ii]],
                                                             fmt=fmt)
                for ii in [0,1]]

    def __str__(self):
        istr = ["%s at %s with properties"%(type(self),id(self))]
        unprinted = []
        for iattr in [iattr for iattr in dir(self) if not iattr.startswith("__")]:
            if iattr[0]!="_":
                istr.append("%s:"%iattr)
                istr.append(" "+str(getattr(self,iattr)))
                istr.append(" ")

            else:
                unprinted.append(iattr)
        print(istr)
        return "\n".join(istr+["Unprinted"]+unprinted)

class _Fragments(object):

    def __init__(self,
                 fragment_idxs=None,
                 fragment_names=None,
                 fragment_colors=None,
                 consensus_fragnames=None
                 ):
        self._fragment_idxs = fragment_idxs
        if fragment_colors is None:
            self._fragment_colors = [None,None]
        else:
            self._fragment_colors = fragment_colors

        if fragment_names is None:
            # assert self.idxs is not None
            # self._fragment_names = self._fragment_idxs
            if self.idxs is not None:
                self._fragment_names = [str(fidx) for fidx in self._fragment_idxs]
            else:
                self._fragment_names = [None, None]
        else:
            assert len(fragment_names)==2
            self._fragment_names = fragment_names

        if consensus_fragnames is None:
            self._consensus_fragnames = [None,None]
        else:
            assert len(consensus_fragnames)==2
            self._consensus_fragnames = consensus_fragnames


    @property
    def names(self):
        """

        Returns
        -------
        list of list, Fragment names if passed, else fragment idxs. If both are not available then None(default)

        """
        return self._fragment_names

    @property
    def idxs(self):
        """

        Returns
        -------
        list of list, Fragment idxs if passed, else None(default)

        """
        return self._fragment_idxs

    @property
    def colors(self):
        """

        Returns
        -------

        """
        return self._fragment_colors

    @property
    def consensus(self):
        """
        name of fragments according to consensus nomenclature
        Returns
        -------

        """
        return self._consensus_fragnames

class ContactPair(object):
    r"""Container for a contacts between two residues

    This is the first level of abstraction of mdciao.
    It is the "closest" to the actual data, and its
    methods carry out most of the low-level operations on
    the data, e.g., the frequency calculations or the
    basic plotting. Other classes like :obj:`ContactGroup`
    usually just wrap around a collection of :obj:`ContactPair`-objects
    and use their methods.

    This class just needs the pair of residue (serial) indices,
    the time-traces of the distances between the residues
    (for all input trajectories), and the time-traces
    of the timestamps in those trajectories.

    Many other pieces of complementary information can be provided
    as optional parameters, allowing the class to produce
    better plots, labels, and tables.

    Some sanity checks are carried out upon instantiation to ensure
    things like same number of steps in the in the distance and timestamp
    time-traces.

    Note
    ----
    Higher-level methods in the API, like those exposed by :obj:`mdciao.cli`
    will return :obj:`ContactPair` or :obj:`ContactGroup` objects already
    instantiated and ready to use. It is recommened to use those instead
    of individually calling :obj:`ContactPair` or :obj:`ContactGroup`.

    """
    def __init__(self, res_idxs_pair,
                 ctc_trajs,
                 time_trajs,
                 top=None,
                 trajs=None,
                 atom_pair_trajs=None,
                 fragment_idxs=None,
                 fragment_names=None,
                 fragment_colors=None,
                 anchor_residue_idx=None,
                 consensus_labels=None,
                 consensus_fragnames=None):
        """

        Parameters
        ----------
        res_idxs_pair : iterable of two ints
            pair of residue indices, corresponding to the zero-indexed, serial number of the residues
        ctc_trajs : list of iterables of floats
            time traces of the contact in nm. len(ctc_trajs) is N_trajs. Each traj can have different lengths
            Will be cast into arrays.
        time_trajs : list of iterables of floats
            time traces of the time-values, in ps. Not having the same shape as ctc_trajs will raise an error
        top : :py:class:`mdtraj.Topology`, default is None
            topology associated with the contact
        trajs: list, default is None
            The molecular trajectories for which the contact has been evaluated.
            The list can contain of :obj:`~mdtraj.Trajectory` objects or
            strings with pathnames to the trajectory files.
            Not having the same shape as `ctc_trajs` will raise an error
        atom_pair_trajs: list of iterables of integers, default is None
            Time traces of the pair of atom indices responsible for the distance in :obj:`ctc_trajs`
            Has to be of len(ctc_trajs) and each iterable of shape(Nframes, 2)
        fragment_idxs : iterable of two ints, default is None
            Indices of the fragments the residues of :obj:`res_idxs_pair`
        fragment_names : iterable of two strings, default is None
            Names of the fragments the residues of :obj:`res_idxs_pair`
        fragment_colors : iterable of len 2, default is None
            Colors associated to the fragments of the residues of :obj:`res_idxs_pair`. A color
            is anything that :obj:`matplotlib.colors` recognizes
        anchor_residue_idx : int, default is None
            Label this residue as the `anchor` of the contact, i.e. the residue
            that's shared across a number of contacts. Has to be in :obj:`res_idxs_pair`.

            Note
            ----
            Using this argument will automatically populate other properties, like (this is not a complete list)
             - :obj:`anchor_index` will contain the [0,1] index of the anchor residue in :obj:`res_idxs_pair`
             - :obj:`partner_index` will contain the [0,1] index of the partner residue in :obj:`res_idxs_pair`
             - :obj:`partner_residue_index` will contain the other index of :obj:`res_idx_pair`
            and other properties which depend on having defined an anchor and a partner

            Furhtermore, if a topology is parsed as an argument:
             - :obj:`anchor_residue_name` will contain the anchor residue as an :obj:`mdtraj.core.Topology.Residue` object
             - :obj:`partner_residue_name` will contain the partner residue as an :obj:`mdtraj.core.Topology.Residue` object
        consensus_labels : iterable of strings, default is None
            Consensus nomenclature of the residues of :obj:`res_idxs_pair`
        consensus_fragnames : iterable of strings, default is None
            Consensus fragments names of the residues of :obj:`res_idxs_pair`

        """

        # Initialize the attribute holding classes
        self._attribute_trajs = _TimeTraces(ctc_trajs, time_trajs, trajs, atom_pair_trajs)
        self._attribute_n = _NumberOfthings(len(self._attribute_trajs.ctc_trajs),
                                            [len(itraj) for itraj in self._attribute_trajs.ctc_trajs])

        # Fail as early as possible
        _np.testing.assert_equal(self._attribute_n.n_trajs, len(self._attribute_trajs.time_trajs))

        residue_names = [str(ii) for ii in res_idxs_pair]
        if top is not None:
            residue_names = [str(top.residue(ii)) for ii in res_idxs_pair]

        self._attribute_residues = Residues(res_idxs_pair,
                                            residue_names,
                                            anchor_residue_idx=anchor_residue_idx,
                                            consensus_labels=consensus_labels,
                                            top=top)

        self._attribute_fragments = _Fragments(fragment_idxs,
                                               fragment_names,
                                               fragment_colors,
                                               consensus_fragnames)


        self._ctc_strings = _ContactStrings(self._attribute_n.n_trajs,
                                            self._attribute_residues,
                                            self._attribute_fragments,
                                            trajs=trajs)

        if self._attribute_residues.anchor_residue_index is not None:
            self._attribute_neighborhood_names = _NeighborhoodNames(self._attribute_residues,
                                                                    self._attribute_fragments)
        else:
            self._attribute_neighborhood_names = None

        self._top = top
        self._time_max = _np.nanmax(_np.hstack(time_trajs))
        self._time_min = _np.nanmin(_np.hstack(time_trajs))
        self._binarized_trajs = _defdict(dict)

    #Trajectories
    @property
    def time_traces(self):
        r"""
        Contains time-traces stored as a :obj:`_TimeTraces` objects
        Returns
        -------

        """
        return self._attribute_trajs

    # Accounting
    @property
    def n(self):
        return self._attribute_n

    # Residues
    @property
    def residues(self):
        return self._attribute_residues

    # Fragments
    @property
    def fragments(self):
        return self._attribute_fragments

    # Neighborhood
    @property
    def neighborhood(self):
        return self._attribute_neighborhood_names

    # Labels (TODO rename to strings?)
    @property
    def labels(self):
        return self._ctc_strings

    @property
    def time_max(self):
        """

        Returns
        -------
        int or float, maximum time from list of list of time

        """
        return self._time_max

    @property
    def time_min(self):
        """

        Returns
        -------
        int or float, maximum time from list of list of time

        """
        return self._time_min
    @property
    def label(self):
        return self.labels.no_fragments

    @property
    def top(self):
        """

        Returns
        -------

        """
        return self._top

    @property
    def topology(self):
        """

        Returns
        -------

        """
        return self._top

    def copy(self):
        r"""copy this object by re-instantiating another :obj:`ContactPair` object
        with the same attributes. In theory self == self.copy() should hold (but
        not self is self.copy()

        Returns
        -------
        CP : :obj:`ContactPair`

        """
        return self.retop(self.top, mapping={key:key for key in self.residues.idxs_pair})

    def retop(self,top, mapping, deepcopy=False, **CP_kwargs):
        r"""Return a copy of this object with a different topology.

        Uses the :obj:`mapping` to generate new residue- and
        and atom-indices where necessary, using the rest
        of the object's attributes (time-traces, labels, colors,
        fragments...) as they were.

        Note
        ----
        This method will (rightly) fail if:
         * the mapping doesn't contain the needed residues
         * the individual atoms of those residues cannot
           be uniquely mapped between topologies

        TODO
        ----
         * Generate mapping on-the-fly if mapping is None

        Parameters
        ----------
        top : :obj:`~mdtraj.Topology`
            The new topology
        mapping : indexable (array, dict, list)
            A mapping of old residue indices
            to new residue indices. Usually,
            comes from aligning the old and the
            new topology using :obj:`mdciao.utils.sequence.maptops`.
            These maps only contain (key,value) pairs
            whenever there's been a "match", s.t
            this method will fail if :obj:`maping`
            doesn't contain all the residues in
            this :obj:`ContactPair`.
        deepcopy : bool, default is False
            Use :obj:`copy.deepcopy` on the attributes
            when creating the new :obj:`ContactPair`.
            If False, the identity holds:

            >>> self.residues.consensus_labels is CP.residues.consensus_labels

            If True, only the equality holds:

            >>> self.residues.consensus_labels == CP.residues.consensus_labels

            Note that :obj:`time_traces` are always created
            new no matter what.
        CP_kwargs : dict
            Optional keyword arguments to instantiate the
            new :obj:`ContactPair`. Any key-value pairs
             inputted here will update the internal
             dictionary being used, which is:


            >>>  {
            "top": top,
            "trajs": self.time_traces.trajs,
            "fragment_idxs": self.fragments.idxs,
            "fragment_names": self.fragments.names,
            "fragment_colors": self.fragments.colors,
            "anchor_residue_idx": anchor_residue_index,
            "consensus_labels": self.residues.consensus_labels
            }

        Returns
        -------
        CP : :obj:`ContactPair`
            A new CP with updated top and indices
        """
        new_pairs = [mapping[ii] for ii in self.residues.idxs_pair]
        atom_pair_trajs = None
        if self.time_traces.atom_pair_trajs is not None:
            oldat2newat = _mapatoms(self.top, top, mapping, {ii: self.top.atom(ii).name for ii in _np.unique(_np.vstack(self.time_traces.atom_pair_trajs))})
            atom_pair_trajs = [oldat2newat[itraj] for itraj in self.time_traces.atom_pair_trajs]

        anchor_residue_index = None

        if self.residues.anchor_residue_index is not None:
            anchor_residue_index = mapping[self.residues.anchor_residue_index]
        if deepcopy:
            _copy = lambda x: _deepcopy(x)
        else:
            _copy = lambda x: x

        mapping_kwargs = {
            "top": top,
            "trajs": _copy(self.time_traces.trajs),
            "atom_pair_trajs": atom_pair_trajs,
            "fragment_idxs": _copy(self.fragments.idxs),
            "fragment_names": _copy(self.fragments.names),
            "fragment_colors": _copy(self.fragments.colors),
            "anchor_residue_idx": anchor_residue_index,
            "consensus_labels": _copy(self.residues.consensus_labels)
        }
        for key, val in CP_kwargs.items():
            mapping_kwargs[key]=val

        return ContactPair(
            new_pairs,
            _copy(self.time_traces.ctc_trajs),
            _copy(self.time_traces.time_trajs),
            **mapping_kwargs,
            )

    def __hash__(self):
        tohash = []
        for attr in self._hashable_attrs:
            if "." in attr:
                attr1, attr2 = attr.split(".")
                gattr = getattr(getattr(self, attr1), attr2)
            else:
                gattr = getattr(self, attr)
            tohash.append(gattr)
        return _mdcu.lists.hash_list(tohash)

    def __eq__(self, other):
        return self.__hash__() == other.__hash__()

    @property
    def _hashable_attrs(self):
        return ["residues.idxs_pair",
                "time_traces.ctc_trajs",
                "time_traces.time_trajs",
                "topology",
                "time_traces.trajs",
                "time_traces.atom_pair_trajs",
                "fragments.idxs",
                "fragments.names",
                "fragments.colors",
                "residues.anchor_residue_index",
                "residues.consensus_labels"]

    def save(self,filename):
        r"""Save this :obj:`ContactPair` as a pickle

        Parameters
        ----------
        filename : str
            filename

        Returns
        -------

        """
        _save_as_pickle(self, filename,verbose=False) # Better not be verbose here

    def _serialized_as_dict(self,exclude=None):
        r"""
        Serialize light-weight attributes (everything except mdtraj and mdtops) into
        a dictionary

        Returns
        -------
        tosave : dict

        """
        if exclude is None:
            exclude=[]
        tosave = {}
        for attr in set(self._hashable_attrs).difference(exclude):
            if "." in attr:
                attr1, attr2 = attr.split(".")
                value = getattr(getattr(self, attr1), attr2)
            else:
                value = getattr(self, attr)
            # print(value)
            if attr=="time_traces.trajs":
                if isinstance(value[0], _md.Trajectory):
                    value = ['mdtraj.%02u' % ii for ii, __ in enumerate(value)]
            if not isinstance(value, _md.Topology):
                tosave[attr] = value
        return tosave

    def binarize_trajs(self, ctc_cutoff_Ang,
                       switch_off_Ang=None
                       ):
        """Turn each distance-trajectory into a boolean using a cutoff.
        The comparison is done using "<=", s.t. d=ctc_cutoff yields True

        Whereas :obj:`ctc_cutoff_Ang` is in Angstrom, the trajectories are
        in nm, as produced by :obj:`mdtraj.compute_contacts`

        Note
        ----
        The method creates a dictionary in self._binarized_trajs keyed
        with the ctc_cutoff_Ang, to avoid re-computing already binarized
        trajs

        Parameters
        ----------
        ctc_cutoff_Ang: float
            Cutoff in Angstrom. The comparison operator is "<="


        Returns
        -------
        bintrajs : list of boolean arrays with the same shape as the trajectories
        """
        transform = lambda itraj: itraj <= ctc_cutoff_Ang / 10
        _switchoff = 0
        if switch_off_Ang is not None:
            _switchoff = switch_off_Ang
            transform = lambda itraj : _linear_switchoff(itraj,
                                                         ctc_cutoff_Ang/10.,
                                                         switch_off_Ang/10.)


        try:
            result = self._binarized_trajs[ctc_cutoff_Ang][_switchoff]
            #print("Grabbing already binarized %3.2f w switchoff %3.2f"%(ctc_cutoff_Ang,_switchoff))
        except KeyError:
            #print("First time binarizing %3.2f. Storing them"%ctc_cutoff_Ang)
            result = [transform(itraj) for itraj in self.time_traces.ctc_trajs]
            self._binarized_trajs[ctc_cutoff_Ang][_switchoff] = result
        #print([ires.shape for ires in result])
        return result

    def frequency_per_traj(self, ctc_cutoff_Ang,switch_off_Ang=None):
        """
        Contact frequencies for each trajectory

        Parameters
        ----------
        ctc_cutoff_Ang : float
            Cutoff in Angstrom. The comparison operator is "<="

        Returns
        -------
        freqs : array of len self.n.n_trajs with floats between [0,1]

        """

        return _np.array([_np.mean(itraj) for itraj in self.binarize_trajs(ctc_cutoff_Ang,
                                                                           switch_off_Ang=switch_off_Ang)])

    def frequency_overall_trajs(self, ctc_cutoff_Ang,switch_off_Ang=None):
        """How many times this contact is formed overall frames.
        Frequencies have values between 0 and 1

        Parameters
        ----------
        ctc_cutoff_Ang : float
            Cutoff in Angstrom. The comparison operator is "<="

        Returns
        -------
        freq: float
            Frequency of the contact over all trajectories

        """
        return _np.mean(_np.hstack(self.binarize_trajs(ctc_cutoff_Ang, switch_off_Ang=switch_off_Ang)))


    def frequency_dict(self, ctc_cutoff_Ang,
                       switch_off_Ang=None,
                       AA_format='short',
                       split_label=True,
                       atom_types=False,
                       defrag=None,
                       ):
        """
        Returns the :obj:`frequency_overall_trajs` as a more informative
        dictionary with keys "freq", "residue idxs", "label"

        Parameters
        ----------
        ctc_cutoff_Ang : float
            Cutoff in Angstrom. The comparison operator is "<="
        AA_format : str, default is "short"
            Amino-acid format ("E35" or "GLU25") for the value
            fdict["label"]. Can also be "long" or "just_consensus"
        split_label : bool, default is True
            Split the labels so that stacked contact labels
            become easier-to-read in plain ascii formats
             - "E25@3.50____-    A35@4.50"
             - "A30@longfrag-    A35@4.50
        atom_types : bool, default is false
            Include the relative frequency of atom-type-pairs
            involved in the contact
        defrag : string, default is None
            The character to use for deleting
            (defragmenting) the fragment info,
            e.g. "@" for turning "R30@3.51"
            into "R30"
        Returns
        -------
        fdict : dictionary

        """

        label = self.label_flex(AA_format, split_label=split_label, defrag=defrag)

        fdict = {"freq":self.frequency_overall_trajs(ctc_cutoff_Ang, switch_off_Ang=switch_off_Ang),
                "label":label.rstrip(" "),
                "residue idxs": '%u %u' % tuple(self.residues.idxs_pair)
                }

        if atom_types:
            fdict.update({"by_atomtypes" :
                              self.relative_frequency_of_formed_atom_pairs_overall_trajs(ctc_cutoff_Ang,
                                                                                         switch_off_Ang=switch_off_Ang)})
        return fdict

    def label_flex(self, AA_format="short", split_label=True, defrag=None):
        r"""
        A more flexible method to produce the label of this :obj:`ContactPair`

        Parameters
        ----------
        AA_format : str, default is "short"
            Amino-acid format for the label, can
            be "short" (A35@4.50), "long" (ALA35@4.50),
            or "just_consensus" (4.50)
        split_label : bool, default is True
            Split the labels so that stacked contact labels
            become easier-to-read in plain ascii formats
             - "E25@3.50____-    A35@4.50"
             - "A30@longfrag-    A35@4.50
        defrag : char, default is None
            Character to use when defragging the
            contact label. Default is to leave
            them as is, e.g. would be "@"
        Returns
        -------
        label : str
        """

        if AA_format== 'short':
            label = self.labels.w_fragments_short_AA
        elif AA_format== 'long':
            label = self.labels.w_fragments
        elif AA_format== 'just_consensus':
            #TODO where do we put this assertion?
            if None in self._attribute_residues.consensus_labels:
                raise ValueError("Residues %s don't have both consensus labels:%s" % (
                    self._attribute_residues.names_short,
                    self._attribute_residues.consensus_labels))
            label = self.labels.just_consensus
        else:
            raise ValueError(AA_format)
        if defrag is not None:
            label = _mdcu.str_and_dict.defrag_key(label,defrag=defrag, sep="-")
        if split_label:
            label= '%-15s - %-15s'%tuple(_mdcu.str_and_dict.splitlabel(label, '-'))

        return label

    # This will end up deprecating label_flex
    def gen_label(self,
                  AA_format="short",
                  fragments=False,
                  delete_anchor=False):
        r"""
        Generate a labels with different parameters

        Parameters
        ----------
        AA_format : str, default is "short"
            Alternative is "long" ("E30" vs "GLU30")
        fragments : bool, default is False
            Include fragment information
            Will get the "best" information
            available, ie consensus>fragname>fragindex
        delete_anchor : bool, default is False
            Delete the anchor from the label

        Returns
        -------

        """
        if self.neighborhood is None and delete_anchor:
            delete_anchor  = False
            print("ContactPair.gen_label() can't use `delete_anchor=True`, this is not a neighborhood.\n"
                  "Setting it to 'False'")

        if not delete_anchor:
            if AA_format == "short":
                if fragments:
                    label = self.labels.w_fragments_short_AA
                else:
                    label = self.labels.no_fragments_short_AA
            elif AA_format == "long":
                if fragments:
                    label = self.labels.w_fragments
                else:
                    label = self.labels.no_fragments
            else:
                raise ValueError(AA_format)
        else:
            if AA_format == "short":
                if fragments:
                    label = self.neighborhood.partner_res_and_fragment_str_short
                else:
                    label = self.neighborhood.partner_residue_short
            elif AA_format == "long":
                if fragments:
                    label = self.neighborhood.partner_res_and_fragment_str
                else:
                    label = self.neighborhood.partner_residue_name

        return label

    def distro_overall_trajs(self, bins=10):
        """
        Wrapper around :obj:`numpy.histogram` to produce a distribution
        of the distance values (not the contact frequencies) this
        contact over all trajectories

        Parameters
        ----------
        bins : int or anything :obj:`numpy.histogram` accepts

        Returns
        -------
        h : _np.ndarray
            The counts (integer valued)
        x : _np.ndarray
            The bin edges ``(length(hist)+1)``.

        """
        return _np.histogram(_np.hstack(self.time_traces.ctc_trajs),
                             bins=bins)

    def _overall_stacked_formed_atoms(self, ctc_cutoff_Ang):
        r"""
        Returns the pairs of atom-indices responsible for the contact,
        only for the frames in which the contact was formed at the given cutoff

        Parameters
        ----------
        ctc_cutoff_Ang : float
            Cutoff in Angstrom. The comparison operator is "<="

        Returns
        -------
        formed_atom_pairs : _np.ndarray of len (N,2)

        """

        bintrajs = self.binarize_trajs(ctc_cutoff_Ang)
        formed_atom_pair_trajs = [atraj[itraj] for atraj, itraj in zip(self.time_traces.atom_pair_trajs, bintrajs)]

        return _np.vstack(formed_atom_pair_trajs)

    def count_formed_atom_pairs(self, ctc_cutoff_Ang,
                                sort=True):
        r"""
        Count how many times each atom-pair is considered in contact in the trajectories

        Ideally we would return a dictionary but atom pairs is not hashable

        Parameters
        ----------
        ctc_cutoff_Ang : float
            Cutoff in Angstrom. The comparison operator is "<="
        sort: boolean, default is True
            Return the counts by descending order

        Returns
        -------
        atom_pairs: list of atom pairs
        counts : list of ints

        """

        assert self.time_traces.atom_pair_trajs is not None, ValueError("Cannot use this method if no atom_pair_trajs were parsed")
        counts = _col_Counter(["%u-%u"%tuple(fap) for fap in self._overall_stacked_formed_atoms(ctc_cutoff_Ang)])
        keys, counts = list(counts.keys()), list(counts.values())
        keys = [[int(ii) for ii in key.split("-")] for key in keys]
        if sort:
            keys = [keys[ii] for ii in _np.argsort(counts)[::-1]]
            counts=sorted(counts)[::-1]
        return keys, counts

    def partial_counts_formed_atom_pairs(self, ctc_cutoff_Ang,
                                         switch_off_Ang=None,
                                         sort=True):
        r"""
        Count how many times each atom-pair is considered in contact in the trajectories

        Since the :obj:`switch_off_Ang` parameter introduces partial counts, the
        return value need not be integer counts

        Ideally we would return a dictionary but atom pairs is not hashable

        Parameters
        ----------
        ctc_cutoff_Ang : float
            Cutoff in Angstrom. The comparison operator is "<="
        sort: boolean, default is True
            Return the counts by descending order

        Returns
        -------
        atom_pairs: list of atom pairs
        counts : list of ints

        """
        from scipy.sparse import csr_matrix as _csr
        assert self.time_traces.atom_pair_trajs is not None, ValueError("Cannot use this method if no atom_pair_trajs were parsed")

        stacked_at_pair_trajs = _np.vstack(self.time_traces.atom_pair_trajs)
        stacked_counts = _np.hstack(self.binarize_trajs(ctc_cutoff_Ang, switch_off_Ang=switch_off_Ang))
        assert len(stacked_counts)==len(stacked_at_pair_trajs)==self._attribute_n.n_frames_total,\
            (len(stacked_counts) , len(stacked_at_pair_trajs) , self._attribute_n.n_frames_total)

        unique_at_pairs = _np.unique(stacked_at_pair_trajs,axis=0).squeeze().reshape(-1,2)
        #Dictionary implementation 2x faster than sparse-matrix implementation!
        mat = {"%u-%u" % tuple(ap):0 for ap in unique_at_pairs}
        for ((ii, jj), cc) in zip(stacked_at_pair_trajs, stacked_counts):
            mat["%u-%u"%(ii,jj)] += cc
        keys, counts = list(mat.keys()),_np.array(list(mat.values()))
        keys = _np.array([[int(ii) for ii in key.split("-")] for key in keys])
        keys = keys[counts!=0]
        counts = counts[counts!=0]
        if sort:
            keys = _np.array([keys[ii] for ii in _np.argsort(counts)[::-1]])
            counts = sorted(counts)[::-1]
        return keys, counts


    def relative_frequency_of_formed_atom_pairs_overall_trajs(self, ctc_cutoff_Ang,
                                                              switch_off_Ang=None,
                                                              keep_resname=False,
                                                              aggregate_by_atomtype=True,
                                                              min_freq=.05):
        r"""
        For those frames in which the contact is formed, group them by relative frequencies
        of individual atom pairs

        Parameters
        ----------
        ctc_cutoff_Ang: float
            Cutoff in Angstrom. The comparison operator is "<="
        keep_resname: bool, default is False
            Keep the atom's residue name in its descriptor. Only make
            sense if consolidate_by_atom_type is False
        aggregate_by_atomtype: bool, default is True
            Aggregate the frequencies of the contact by tye atom types involved.
            Atom types are backbone, sidechain or other (BB,SC, X)
        min_freq: float, default is .05
            Do not report relative frequencies below this cutoff, e.g.
            "BB-BB":.9, "BB-SC":0.03, "SC-SC":0.03, "SC-BB":0.03
            gets reported as "BB-BB":.9

        Returns
        -------
        out_dict : dictionary
            Relative freqs, keyed by atom-type (atoms) involved in the contact
            The order is the same as in :obj:`self.ctc_labels`
        """
        assert self.top is not None, "Missing a topolgy object"
        if switch_off_Ang is None:
            atom_pairs, counts = self.count_formed_atom_pairs(ctc_cutoff_Ang)
        else:
            atom_pairs, counts = self.partial_counts_formed_atom_pairs(ctc_cutoff_Ang, switch_off_Ang=switch_off_Ang)
        atom_pairs_as_atoms = [[self.top.atom(ii) for ii in pair] for pair in atom_pairs]

        if aggregate_by_atomtype:
            dict_out = _sum_ctc_freqs_by_atom_type(atom_pairs_as_atoms, counts)
            return {key: val / _np.sum(counts) for key, val in dict_out.items() if
                    val / _np.sum(counts) > min_freq}
        else:
            if keep_resname:
                atom_pairs = ['-'.join([str(ii) for ii in key]) for key in atom_pairs_as_atoms]
            else:
                atom_pairs = ['-'.join([ii.name for ii in key]) for key in atom_pairs_as_atoms]
            return {key:count/_np.sum(counts) for key, count in zip(atom_pairs, counts)
                    if count/_np.sum(counts)>min_freq}

    def plot_timetrace(self,
                       iax,
                       color_scheme=None,
                       ctc_cutoff_Ang=0,
                       switch_off_Ang=None,
                       n_smooth_hw=0,
                       dt=1,
                       background=True,
                       shorten_AAs=False,
                       t_unit='ps',
                       ylim_Ang=10,
                       max_handles_per_row=4,
                       ):
        r"""
        Plot this ContactPair's timetraces for all trajs onto :`ax`

        Parameters
        ----------
<<<<<<< HEAD
        iax : :obj:`~matplotlib.axes.Axes`,
            Axis on which to draw
=======
        iax : :obj:`~matplotlib.pyplot.Axes`
            The axis where to plot the timetrace
>>>>>>> 29c3530c
        color_scheme : list, default is None
            Pass a list of colors, each one should be
            understandable by :obj:`matplotlib.colors.is_color_like`
        ctc_cutoff_Ang : float, default is 0,
            The cutoff to use, in Angstrom
        n_smooth_hw: int, default is 0
            Size, in frames, of half the window size of the
            smoothing window
        dt : float, default is 1
            How many units of `t_unit` one frame represents
        background : bool, or color-like, (str, hex, rgb), default is True
            When smoothing, the original curve can
            appear in the background in different colors
             * True:  use a fainted version of `color`
             * False: don't plot any background
             * color-like: use this color for the background,
              can be: str, hex, rgba, anything
<<<<<<< HEAD
              :obj:`~matplotlib.pyplot.colors` understands
        shorten_AAs : bool, default is True
            Whether to shorten GLU30 to E30
        t_unit : str, default is 'ps'
            The label for the time axis (x-axis)
=======
              :obj:`matplotlib.colors.is_color_like` understands
        shorten_AAs : bool, default is False
            Whether to shorten the AA labels
        t_unit : str, default is 'ps'
            The time unit with which to label the x-axis
>>>>>>> 29c3530c
        ylim_Ang : float or "auto"
            The limit in Angstrom of the y-axis
        max_handles_per_row : int, default is 4
            How many rows the legend can have

        Returns
        -------

        """
        if color_scheme is None:
            color_scheme = _rcParams['axes.prop_cycle'].by_key()["color"]
        color_scheme = _color_tiler(color_scheme, self.n.n_trajs )
        iax.set_ylabel('D / $\\AA$', rotation=90)
        if isinstance(ylim_Ang, (int, float)):
            iax.set_ylim([0, ylim_Ang])
        elif isinstance(ylim_Ang, str) and ylim_Ang.lower() == 'auto':
            pass
        else:
            raise ValueError("Cannot understand your ylim value %s of type %s" % (ylim_Ang, type(ylim_Ang)))
        for traj_idx, (ictc_traj, itime, trjlabel) in enumerate(zip(self.time_traces.feat_trajs,
                                                                    self.time_traces.time_trajs,
                                                                    self.labels.trajstrs)):

            ilabel = '%s' % trjlabel
            if ctc_cutoff_Ang > 0:
                ilabel += ' (%u%%)' % (self.frequency_per_traj(ctc_cutoff_Ang, switch_off_Ang=switch_off_Ang)[traj_idx] * 100)

            _mdcplots.plot_w_smoothing_auto(iax, ictc_traj * 10, ilabel, color_scheme[traj_idx], x=itime * dt,
                                            background=background, n_smooth_hw=n_smooth_hw)

        iax.legend(loc=1, fontsize=_rcParams["font.size"] * .75,
                   ncol=_np.ceil(self.n.n_trajs / max_handles_per_row).astype(int)
                   )
        #ctc_label = self.label
        ctc_label = self.labels.w_fragments
        if shorten_AAs:
            ctc_label = self.labels.w_fragments_short_AA
        ctc_label = _mdcu.str_and_dict.latex_superscript_fragments(ctc_label)
        if ctc_cutoff_Ang > 0:
            ctc_label += " (%u%%)" % (self.frequency_overall_trajs(ctc_cutoff_Ang, switch_off_Ang=switch_off_Ang) * 100)
        #TODO implement the iax.transAxes everywhere a fuzzy axis position is computed (flareplot?)
        iax.text(
            .5, .1,
            ctc_label,
            transform=iax.transAxes,
            ha='center')
        if ctc_cutoff_Ang > 0:
            iax.axhline(ctc_cutoff_Ang, color='k', ls='--', zorder=10)

        if switch_off_Ang is not None:
            iax.axhline(ctc_cutoff_Ang+switch_off_Ang, color='k', ls='--', zorder=10)

        iax.set_xlabel('t / %s' % _mdcu.str_and_dict.replace4latex(t_unit))
        iax.set_xlim([self.time_min*dt, self.time_max * dt])
        iax.set_ylim([0, iax.get_ylim()[1]])

    def __str__(self):

        istr = ["%s at %s with public stuff" % (type(self), id(self))]
        for iattr in dir(self):
            if iattr[0] != "_":
                istr.append("%s:" % iattr)
                istr.append(" " + str(getattr(self, iattr)))
                istr.append(" ")
        return "\n".join(istr)

class ContactGroup(object):
    r"""Container for :obj:`ContactPair`-objects

    This class is the second level of abstraction after :obj:`ContactPair`
    and provides methods to
     * perform operations on all the contact-pairs simultaneously and
     * plot/show/save the result of these operations

    In many cases, the methods of :obj:`ContactGroup` thinly wrap and
    iterate around equally named methods of the :obj:`ContactPair`-objects.

    Note
    ----
    Higher-level methods in the API, like those exposed by :obj:`mdciao.cli`
    will return :obj:`ContactPair` or :obj:`ContactGroup` objects already
    instantiated and ready to use. It is recommened to use those instead
    of individually calling :obj:`ContactPair` or :obj:`ContactGroup`.

    """

    #TODO create an extra interface-class? Unsure
    def __init__(self,
                 list_of_contact_objects,
                 interface_fragments=None,
                 top=None,
                 name=None,
                 neighbors_excluded=None,
                 use_AA_when_conslab_is_missing=True,#TODO this is for the interfaces
                 max_cutoff_Ang=None
                 ):
        r"""

        Parameters
        ----------
        list_of_contact_objects : list
            list of :obj:`ContactPair` objects
        interface_fragments : list of two iterables of indexes, default is None
            An interface is defined by two
            groups of residue indices.

            This input doesn't need to have all
            or any of the residue indices in
            :obj:`res_idxs_pairs`.

            This input will be will be used to group
            the object's own residue idxs present in
            :obj:`residxs_pairs` into the two groups
            of the interface. These two groups
            will be accessible through the
            attribute self.interface_residxs

            It will remain accessible through the object's
            equally named the attribute self.interface_fragments
        top : :obj:`~mdtraj.Topology`, default is None
            The molecular topology associated
            with this object. Normally, the
            default behaviour is enough. It checks whether all
            ContactPairs of :obj:`list_of_contact_objects`
            share the same self.top and use that one.
            If they have different topologies, the
            method fails, since you can't instantiate
            a ContactGroup with ContactPairs from different.
            In case the ContactPairs don't have
            any topology at all (self.top is None for all ContactPairs)
            you can pass one here. Or, if the have one, and you
            pass one here, it will be checked that :obj:`top` provided
            here coincides with the ContactPairs' shared topology
        name : string, default is None
            Optional name you want to give this object,
            ATM it is only used for the title of the
            :obj:`ContactGroup.plot_distance_distributions`
            title when the object is not a neighborhood
        neighbors_excluded : int, default is None
            The neighbors excluded when creating
            the underlying ContactPairs passed in
            :obj:`list_of_contact_objects`
        max_cutoff_Ang : float, default is None
            Operations involving cutoffs higher
            than this will be forbidden and will
            raise ValueError. Prevents the user
            from asking for contact-frequencies
            that aren't present in the ContactGroup

        """
        self._contacts = list_of_contact_objects
        self._n_ctcs  = len(list_of_contact_objects)
        self._interface_fragments = interface_fragments
        self._neighbors_excluded = neighbors_excluded
        self._is_interface = False
        self._is_neighborhood = False
        self._name = name
        self._max_cutoff_Ang = max_cutoff_Ang
        self._modes = None
        self._means = None
        self._maxima = None
        self._minima = None
        self._stacked_time_traces = None
        self._shared_anchor_residue_index = None
        if top is None:
            self._top = self._unique_topology_from_ctcs()
        else:
            assert top is self._unique_topology_from_ctcs()
            self._top = top

        # Sanity checks about having grouped this contacts together
        if self._n_ctcs==0:
            raise NotImplementedError("A ContactGroup has been initialized with no contacts,\n"
                                      "probably because no residues were found within the cutoff."
                                      )
            # TODO imppelment an empty CG or a propety self.empty?
        else:
            # All contacts have the same number of trajs
            self._n_trajs = _np.unique([ictc.n.n_trajs for ictc in self._contacts])
            assert len(self._n_trajs)==1, (self._n_trajs, [ictc.n.n_trajs for ictc in self._contacts])
            self._n_trajs=self._n_trajs[0]

            ref_ctc : ContactPair #TODO check if type-hinting is needed or it's just slow IDE over sshfs
            ref_ctc = self._contacts[0]

            # All trajs have the same length
            assert all([_np.allclose(ref_ctc.n.n_frames, ictc.n.n_frames) for ictc in self._contacts[1:]])
            self._time_arrays=ref_ctc.time_traces.time_trajs
            assert all([all([_np.array_equal(itime, jtime) for itime, jtime in zip(ref_ctc.time_traces.time_trajs,
                                                                                   ictc.time_traces.time_trajs)])
                        for ictc in self._contacts[1:]])
            self._time_max = ref_ctc.time_max
            self._time_min = ref_ctc.time_min
            self._n_frames = ref_ctc.n.n_frames

            # All contatcs have the same trajstrs
            already_printed = False
            for ictc in self._contacts[1:]:
                assert all([rlab.__hash__() == tlab.__hash__()
                            for rlab, tlab in zip(ref_ctc.labels.trajstrs, ictc.labels.trajstrs)])
                # todo why did I put this here in the first place
                #except AttributeError:
                #    if not already_printed:
                #        print("Trajectories unhashable, could not verify they are the same")
                #        already_printed = True
                #    else:
                #        pass

            #TODO
            # First update to this TODO, rely less and less on _type_of_attrs
            # and get them new every time from the underlying .residue objects)
            self._trajlabels = ref_ctc.labels.trajstrs
            self._residx2resnameshort = {}
            self._residx2resnamelong = {}
            self._residx2fragnamebest = {}
            for conslab, rnshort, rnlong, ridx, fragname in zip(_np.hstack(self.consensus_labels),
                                                                _np.hstack(self.residue_names_short),
                                                                _np.hstack(self.residue_names_long),
                                                                _np.hstack(self.res_idxs_pairs),
                                                                _np.hstack(self.fragment_names_best)):
                if ridx not in self._residx2resnameshort.keys():
                    self._residx2resnameshort[ridx] = rnshort
                    self._residx2resnamelong[ridx] = rnlong
                else:
                    assert self._residx2resnameshort[ridx] == rnshort, (self._residx2resnameshort[ridx], rnshort)
                    assert self._residx2resnamelong[ridx] == rnlong, (self._residx2resnamelong[ridx], rnlong)

                if ridx not in self._residx2fragnamebest.keys():
                    self._residx2fragnamebest[ridx] = fragname
                else:
                    assert self._residx2fragnamebest[ridx] == fragname, (self._residx2fragnamebest[ridx], fragname)


            """
            # Finally do this dictionary
            self._resname2cons = {}
            for cl, kres in self._cons2resname.items():
                # Check the same residue always has the same consensus label
                assert kres not in self._resname2cons.keys(),"Consensus label '%s' " \
                                                              "would overwrite existing '%s' for " \
                                                              "residue with name '" \
                                                             "%s'. " \
                                                              "Check your consensus labels"%(cl,self._resname2cons[kres], val)
                self._resname2cons[kres]=cl

            # Append the missing ones
            for ii in self._residxs_missing_conslabels:
                self._resname2cons[self._residx2resnameshort[ii]]=None
            """

            if self._interface_fragments is not None:
                # TODO prolly this is anti-pattern but I prefer these many sanity checks
                assert len(self._interface_fragments)==2
                intersect = list(set(self._interface_fragments[0]).intersection(self._interface_fragments[1]))
                #assert len(intersect)==0, ("Some_residxs appear in both members of the interface %s, "
                #                           "this is not possible"%intersect)
                _np.testing.assert_equal(len(self._interface_fragments[0]),len(_np.unique(self._interface_fragments[0])))
                _np.testing.assert_equal(len(self._interface_fragments[1]),len(_np.unique(self._interface_fragments[1])))

                res = []
                for ig in self._interface_fragments:
                    res.append(sorted(set(ig).intersection(_np.unique(self.res_idxs_pairs,
                                                                      ))))
                # TODO can I benefit from not sorting these idxs
                # later when using Group of Interfaces?

                # TODO Is the comparison throuh residxs robust enough, would it be
                # better to compare consensus labels directly?

                self._interface_residxs = res
                if len(res[0])>0 and len(res[1])>0:
                    self._is_interface = True
            else:
                self._interface_residxs = [[],[]]
                self._interface_fragments = [[],[]]

            shared = _pdunique([ictc.residues.anchor_residue_index for ictc in self._contacts])
            if len(shared) == 1:
                self._shared_anchor_residue_index = shared[0]

            if self.shared_anchor_residue_index is not None:
                self._is_neighborhood=True
                if self.neighbors_excluded is None:
                    raise ValueError("This ContactGroup looks like a neighborhood,\n"
                                     "(all contacts share the residue %s), "
                                     "but no 'neighbors_excluded' have been parsed!\n"
                                     "If you're trying to build a site object,\n"
                                     "use 'neighbors_excluded'=0', else input the right number of"
                                     "'neighbors_excluded'"%self.shared_anchor_residue_index)

    #todo again the dicussion about named tuples vs a miriad of properties
    # I am opting for properties because of easiness of documenting i

    @property
    def neighbors_excluded(self) -> int:
        r""" The number of neighbors that were excluded when creating this ContactGroup

        Returns
        -------
        neighbors_excluded : int
        """
        return self._neighbors_excluded

    @property
    def max_cutoff_Ang(self) -> float:
        r""" Operations involving cutoffs higher than this will be forbidden and wil raise ValueError."""
        return self._max_cutoff_Ang

    def _check_cutoff_ok(self,ctc_cutoff_Ang):
        if self.max_cutoff_Ang is None or ctc_cutoff_Ang<=self.max_cutoff_Ang:
            pass
        else:
            raise ValueError("Using a cutoff of %3.2f Ang. is forbidden because\n"
                             " because this ContactGroup was instantiated with \n"
                             "'max_cutoff_Ang = %3.2f' Ang."%(ctc_cutoff_Ang,self.max_cutoff_Ang))

    @property
    def name(self) -> str:
        r""" The name of this ContactGroup, given when creating it
                
        Returns
        -------
        name : str
        """
        return self._name

    #TODO access to conctat labels with fragnames and/or consensus?
    @property
    def n_trajs(self) -> int:
        r""" The number of trajectories contained in this ContactGroup

        Returns
        -------
        n_trajs : int
        """
        return self._n_trajs

    @property
    def n_ctcs(self) -> int:
        r"""
        The number of contact pairs (:obj:`mdciao.contacts.ContactPair` -objects) stored in this object

        Returns
        -------
        n_ctcs : int
        """
        return self._n_ctcs

    @property
    def n_frames(self) -> list:
        r"""
        List of per-trajectory n_frames

        Returns
        -------
        n_frames : list
        """
        return self._n_frames

    @property
    def n_frames_total(self) -> int:
        r"""
        Total number of frames

        Returns
        -------
        n_frames_total : int
        """
        return _np.sum(self._n_frames)

    @property
    def time_max(self) -> float:
        r""" Maximum time-value of the ContactGroup

        Returns
        -------
        time_max : float
            Its units will be whatever was given
            to the ContactPairs used to instantiate
            this ContactGroup. The most frequent case
            are "ps", since that's how time arrays
            are stored in xtc files
        """
        return self._time_max

    @property
    def time_min(self) -> float:
        r""" Minimum time-value of the ContactGroup

        Returns
        -------
        time_min : float
            Its units will be whatever was given
            to the ContactPairs used to instantiated
            this ContactGroup. The most frequent case
            are "ps", since that's how time arrays
            are stored in xtc files
        """
        return self._time_min

    @property
    def time_arrays(self) -> list:
        r"""
        The time-arrays of each trajectory contained in this ContactGroup

        Returns
        -------
        time_arrays : list
            The units of these arrays will be whatever
            was given to the ContactPairs used to instantiate
            this ContactGroup
        """
        return self._time_arrays

    @property
    def res_idxs_pairs(self) -> _np.ndarray:
        r"""
        Pairs of residue indices of the contacts in this object

        Returns
        -------
        res_idxs_pairs : _np.ndarray
        """
        return _np.vstack([ictc.residues.idxs_pair for ictc in self._contacts])

    @property
    def residue_names_short(self) -> list:
        r""" Pairs of short residue names of the ContactPairs

        >>> CG = mdciao.examples.ContactGroupL394()
        >>> CG.residue_names_short
        [['R389', 'L394'],
         ['L394', 'K270'],
         ['L388', 'L394'],
         ['L394', 'L230'],
         ['R385', 'L394']]

        Returns
        -------
        residue_names_short : list
        """
        return [ictc.residues.names_short for ictc in self._contacts]

    @property
    def residue_names_long(self) -> list:
        r""" Pairs of long residue names of the ContactPairs

        >>> CG = mdciao.examples.ContactGroupL394()
        >>> CG.residue_names_short
        [['ARG389', 'LEU394'],
         ['LEU394', 'LYS270'],
         ['LEU388', 'LEU394'],
         ['LEU394', 'LEU230'],
         ['ARG385', 'LEU394']]

        Returns
        -------
        residue_names_long : list
                """
        return [ictc.residues.names for ictc in self._contacts]

    @property
    def fragment_names_best(self) -> list:
        r""" Best possible fragment names for the residue pairs in ContactPairs

        The fragment name will try to pick the consensus nomenclature.
        If no consensus label for the residue exists, the actual fragment
        names are used as fallback (which themselves fallback to the fragment index)

        Only if no consensus label, no fragment name and no fragment indices are there,
        will this yeild "None" as a string.

        >>> CG = mdciao.examples.ContactGroupL394()
        >>> CG.fragment_names_best
        [['G.H5.21', 'G.H5.26'],
         ['G.H5.26', '6.32'],
         ['G.H5.20', 'G.H5.26'],
         ['G.H5.26', '5.69'],
         ['G.H5.17', 'G.H5.26']]

        Returns:
        --------
        fragment_names_best : list
        """

        return [ictc.labels.fragment_labels_best(fmt="%s") for ictc in self._contacts]

    @property
    def ctc_labels(self) -> list:
        r""" List of simple labels (no fragment info) for the residue pairs in ContactPairs

        >>> CG = mdciao.examples.ContactGroupL394()
        >>> CG.ctc_labels
        ['ARG389-LEU394',
         'LEU394-LYS270',
         'LEU388-LEU394',
         'LEU394-LEU230',
         'ARG385-LEU394']

        Returns:
        --------
        ctc_labels : list
        """

        return [ictc.labels.no_fragments for ictc in self._contacts]

    @property
    def ctc_labels_short(self) -> list:
        r""" List of simple labels (no fragment info, short AAs) for the residue pairs in ContactPairs

        >>> CG = mdciao.examples.ContactGroupL394()
        >>> CG.ctc_labels_short
        ['R389-L394',
         'L394-K270',
         'L388-L394',
         'L394-L230',
         'R385-L394']

        Returns:
        --------
        ctc_labels_short : list
        """
        return [ictc.labels.no_fragments_short_AA
                for ictc in self._contacts]

    @property
    def ctc_labels_w_fragments_short_AA(self) -> list:
        r""" List of labels ) for the residue pairs in ContactPairs

        >>> CG = mdciao.examples.ContactGroupL394()
        >>> CG.ctc_labels_short
        ['R389@G.H5.21-L394@G.H5.26',
         'L394@G.H5.26-K270@6.32',
         'L388@G.H5.20-L394@G.H5.26',
         'L394@G.H5.26-L230@5.69',
         'R385@G.H5.17-L394@G.H5.26']


        Returns:
        --------
        ctc_labels_w_fragments_short_AA : list
        """

        return [ictc.labels.w_fragments_short_AA for ictc in self._contacts]

    @_kwargs_subs(ContactPair.gen_label)
    def gen_ctc_labels(self, **kwargs) -> list:
        r"""Generate a labels with different parameters

        Wraps around :obj:`mdciao.contacts.ContactPair.gen_label`

        Parameters
        ---------
        %(substitute_kwargs)s

        Returns
        -------
        labels : list
        """

        return [cp.gen_label(**kwargs) for cp in self._contacts]

    @property
    def trajlabels(self) -> list:
        r""" List of trajectory labels

        If labels were not passed, then labels
        like 'traj 0','traj 1' and so on are assigned.
        If :obj:`~mdtraj.Trajectory` objects were passed,
        then the "mdtraj" descriptor will be used
        If filenames were passed, then the labels are the
        filenames (basename, no files) without the extension

        >>> CG = mdciao.examples.ContactGroupL394()
        >>> CG.trajlabels
        ['gs-b2ar.noH.stride.5']


        Returns
        -------
        trajlabels : list
        """
        return self._trajlabels

    # The next objects can also be None
    @property
    def top(self):
        r""" The topology used to instantiate the ContactPairs in this ContactGroup

        >>> CG = mdciao.examples.ContactGroupL394()
        >>> CG.top
        <mdtraj.Topology with 1 chains, 1044 residues, 8384 atoms, 8502 bonds at 0x7efdae47e990>

        Returns:
        --------
        top : `:obj:~mdtraj.Trajectory` or None
        """
        return self._top

    @property
    def topology(self):
        r""" The topology used to instantiate the ContactPairs in this ContactGroup

        >>> CG = mdciao.examples.ContactGroupL394()
        >>> CG.top
        <mdtraj.Topology with 1 chains, 1044 residues, 8384 atoms, 8502 bonds at 0x7efdae47e990>

        Returns:
        --------
        topology : `:obj:~mdtraj.Trajectory` or None
        """

        return self._top

    @property
    def consensus_labels(self) -> list:
        r""" List of pairs of labels derived from GPCR, CGN or other type of consensus nomenclature.

        They were parsed at initialization

        >>> CG = mdciao.examples.ContactGroupL394()
        >>> CG.consensus_labels
        [['G.H5.21', 'G.H5.26'],
         ['G.H5.26', '6.32'],
         ['G.H5.20', 'G.H5.26'],
         ['G.H5.26', '5.69'],
         ['G.H5.17', 'G.H5.26']]

        Returns
        -------
        consensus_labels : list
        """
        return [ictc.residues.consensus_labels for ictc in self._contacts]

    @property
    def consensuslabel2resname(self) -> dict:
        r""" Dictionary mapping consensus labels to residue names:

        >>> CG = mdciao.examples.ContactGroupL394()
        >>> CG.consensuslabel2resname
        {'G.H5.21': 'R389',
         'G.H5.26': 'L394',
         '6.32': 'K270',
         'G.H5.20': 'L388',
         '5.69': 'L230',
         'G.H5.17': 'R385'}

        Returns
        -------
        consensuslabel2resname : dict
        """
        _cons2resname = {}
        for conslab, resname, ridx, in zip(_np.hstack(self.consensus_labels),
                                           _np.hstack(self.residue_names_short),
                                           _np.hstack(self.res_idxs_pairs),
                                  ):
            if conslab not in _cons2resname.keys():
                _cons2resname[conslab] = resname
            else:
                assert _cons2resname[conslab] == resname, (_cons2resname[conslab], conslab, resname)

        return _cons2resname

    @property
    def residx2consensuslabel(self) -> dict:
        r""" Dictionary mapping residue indices to consensus labels:

        >>> CG = mdciao.examples.ContactGroupL394()
        >>> CG.residx2consensuslabel
        {348: 'G.H5.21',
         353: 'G.H5.26',
         972: '6.32',
         347: 'G.H5.20',
         957: '5.69',
         344: 'G.H5.17'}

        Returns
        -------
        residx2consensuslabel : dict
        """
        _residx2conslabels = {}
        for conslab, ridx in zip(_np.hstack(self.consensus_labels),
                                 _np.hstack(self.res_idxs_pairs),
                                 ):
            if ridx not in _residx2conslabels.keys():
                _residx2conslabels[ridx] = conslab
            else:
                assert _residx2conslabels[ridx] == conslab, (_residx2conslabels[ridx], conslab)

        return _residx2conslabels

    @property
    def residx2resnameshort(self):
        r""" Dictionary mapping residue indices to short residue names:

        >>> CG = mdciao.examples.ContactGroupL394()
        >>> CG.residx2resnameshort
        {348: 'R389',
         353: 'L394',
         972: 'K270',
         347: 'L388',
         957: 'L230',
         344: 'R385'}

        Returns
        -------
        residx2resnameshort : dict
        """
        return self._residx2resnameshort

    @property
    def residx2resnamelong(self) -> dict:
        r""" Dictionary mapping residue indices to short residue names:

        >>> CG = mdciao.examples.ContactGroupL394()
        >>> CG.residx2resnamelong
        {348: 'ARG389',
         353: 'LEU394',
         972: 'LYS270',
         347: 'LEU388',
         957: 'LEU230',
         344: 'ARG385'}

        Returns
        -------
        residx2resnamelong : dict
        """
        return self._residx2resnamelong

    @property
    def residx2fragnamebest(self) -> dict:
        r""" Dictionary mapping residue indices to best possible fragment names

        "best" means consensus label > fragment name > fragment index

        >>> CG = mdciao.examples.ContactGroupL394()
        >>> CG.residx2fragnamebest
        {348: 'G.H5.21',
         353: 'G.H5.26',
         972: '6.32',
         347: 'G.H5.20',
         957: '5.69',
         344: 'G.H5.17'}

        Returns
        -------
        residx2fragnamebest : dict
        """
        return self._residx2fragnamebest

    def residx2resnamefragnamebest(self, fragsep="@",shorten_AAs=True) -> dict:
        r""" Dictionary mapping residue indices to best possible residue+fragment label

        "best" means consensus label > fragment name > fragment index

        Parameters
        ----------
        fragsep : str, default is "@"
            The str or char to separate
            residue labels from fragment labels,
            "A30@frag1"
        shorten_AAs : bool, default is True
            Whether to use short residue names

        >>> CG = mdciao.examples.ContactGroupL394()
        >>> CG.residx2resnamefragnamebest()
        {344: 'R385@G.H5.17',
         347: 'L388@G.H5.20',
         348: 'R389@G.H5.21',
         353: 'L394@G.H5.26',
         957: 'L230@5.69',
         972: 'K270@6.32'}

        Returns
        -------
        residx2resnamefragnamebest : dict
        """

        idict   = {}
        for key in _np.unique(self.res_idxs_pairs):
            if shorten_AAs:
                val = self.residx2resnameshort[key]
            else:
                val = self.residx2resnamelong[key]
            ifrag = self.residx2fragnamebest[key]
            if len(ifrag) > 0:
                val += "%s%s" % (fragsep, ifrag)
            idict[key] = val
        return idict

    @property
    def is_neighborhood(self) -> bool:
        r""" Whether this ContactGroup is a neighborhood or not

        When instantiating this ContactGroup, it is checked
        whether all the used :obj:`~mdciao.contacts.ContactPair`
        have a shared :obj:anchor_residue_idx attribute, whichand
        whether if self.neighbors_excluded is None. This means
        this ContactGroup is a neighborhood around the residue
        stored in the attribute self.shared_anchor_residue_index

        Other neighborhood-only attributes get populated, e.g.
            * self.anchor_res_and_fragment_str
            * self.anchor_res_and_fragment_str_short
            * self.partner_res_and_fragment_labels
            * self.partner_res_and_fragment_labels_short
            * self.partner_fragment_colors
            * self.anchor_fragment_color

        Note that all these attributes will raise an Exception
        when called if self.is_neighborhood is False

        Returns
        -------
        is_neighborhood : bool
        """
        return self._is_neighborhood

    @property
    def shared_anchor_residue_index(self) -> int:
        r""" The index of the anchor residue, i.e. the residue at the center of this neighborhood

        Only populated if self.is_neighborhood is True, else returns None

        Returns
        -------
        idx : int
        """
        return self._shared_anchor_residue_index

    @property
    def anchor_res_and_fragment_str(self) -> str:
        r""" Label of the anchor residue of this neighborhood, including fragment

        Will fail if self.is_neighborhood is False

        >>> CG = mdciao.examples.ContactGroupL394()
        >>> CG.anchor_res_and_fragment_str
        'LEU394@G.H5.26'

        Returns
        -------
        label : str
        """
        assert self.is_neighborhood,"There is no anchor residue, This is not a neighborhood."
        return self._contacts[0].neighborhood.anchor_res_and_fragment_str.rstrip("@")

    @property
    def anchor_res_and_fragment_str_short(self) -> str:
        r""" Label of the anchor residue (short) of this neighborhood, including fragment

        Will fail if self.is_neighborhood is False

        >>> CG = mdciao.examples.ContactGroupL394()
        >>> CG.anchor_res_and_fragment_str_short
        'L394@G.H5.26'

        Returns
        -------
        label : str
        """
        assert self.is_neighborhood
        return self._contacts[0].neighborhood.anchor_res_and_fragment_str_short.rstrip("@")

    @property
    def partner_res_and_fragment_labels(self) -> list:
        r""" List of labels the partner (not anchor) residues of this neighborhood, including fragment

        Will fail if self.is_neighborhood is False

        >>> CG = mdciao.examples.ContactGroupL394()
        >>> CG.partner_res_and_fragment_labels
        ['ARG389@G.H5.21',
         'LYS270@6.32',
         'LEU388@G.H5.20',
         'LEU230@5.69',
         'ARG385@G.H5.17']

        Returns
        -------
        labels : list
        """
        assert self.is_neighborhood
        return [ictc.neighborhood.partner_res_and_fragment_str.rstrip("@") for ictc in self._contacts]

    @property
    def partner_res_and_fragment_labels_short(self) -> list:
        r""" List of labels (short) the partner (not anchor) residues of this neighborhood, including fragment

        Will fail if self.is_neighborhood is False

        >>> CG = mdciao.examples.ContactGroupL394()
        >>> CG.partner_res_and_fragment_labels_short
       ['R389@G.H5.21',
        'K270@6.32',
        'L388@G.H5.20',
        'L230@5.69',
        'R385@G.H5.17']

        Returns
        -------
        labels : list
        """
        assert self.is_neighborhood
        return [ictc.neighborhood.partner_res_and_fragment_str_short.rstrip("@") for ictc in self._contacts]

    @property
    def anchor_fragment_color(self) -> str:
        r""" The color associated with the fragment of the anchor residue

        Two fragment colors were given to the individual ContactPairs that
        were used to instantiate this ContactGroup. These colors might
        have been passed by the user themselves or given by default
        e.g. by mdciao.cli._parse_coloring_options. Check the defaults there

        Will fail if self.is_neighborhood is False

        >>> CG = mdciao.examples.ContactGroupL394()
        >>> CG.anchor_fragment_color
       'tab:blue'

        Returns
        -------
        color : str
        """
        assert self.is_neighborhood
        _col = self._contacts[0].fragments.colors[self._contacts[0].residues.anchor_index]
        cond1 = not any([ictc.fragments.colors[ictc.residues.anchor_index] is None for ictc in self._contacts])
        cond2 = all([ictc.fragments.colors[ictc.residues.anchor_index] == _col for ictc in self._contacts[1:]])
        if cond1 and cond2:
            return _col
        else:
            print("Not all anchors have or share the same color, returning None")
            return None

    @property
    def partner_fragment_colors(self):
        r""" The colors associated with the fragments of the anchor partner residues

        The fragment colors were given as pairs of values to
        the individual ContactPairs that were used to
        instantiate this ContactGroup. These colors might
        have been passed by the user themselves or given by default
        e.g. by mdciao.cli._parse_coloring_options. Check the defaults there.

        >>> CG = mdciao.examples.ContactGroupL394()
        >>> CG.partner_fragment_colors
        ['tab:blue', 'tab:blue', 'tab:blue', 'tab:blue', 'tab:blue']

        or

        >>> CG = mdciao.examples.ContactGroupL394(fragment_colors=["red","blue","yellow","orange","black"])
        >>> CG.partner_fragment_colors
        ['red', 'orange', 'red', 'orange', 'red']

        Note
        ----
        This colors are not automatically used by self.plot_neighborhood_freqs
        or self.plot_freqs_as_bars unless passed as ``color=self.partner_fragment_colors``



        Will fail if self.is_neighborhood is False



        Returns
        -------
        color : str
        """
        assert self.is_neighborhood
        _col = self._contacts[0].fragments.colors[self._contacts[0].residues.anchor_index]
        partner_fragment_colors = [ictc.fragments.colors[ictc.residues.partner_index] for ictc in self._contacts]
        not any([ictc.fragments.colors[ictc.residues.partner_index] is None for ictc in self._contacts])
        if not any([icol is None for icol in partner_fragment_colors]):
            return partner_fragment_colors
        else:
            print("Not all partners have a defined color, returning None")
            return None

    def relabel_consensus(self,
                          new_labels=None,
                          ):
        """Relabel any residue missing its consensus label to shortAA

        Alternative (or additional) labels can be given as a
        dictionary.

        Parameters
        ----------
        new_labels : dict
            keyed with shortAA-codes and valued
            with the new desired labels

        TODO
        ----
        Perhaps its better to key both with shortAAs and/or
        consensus labels also?

        Warning
        -------
        For expert use only. The changes
        in consensus labels propagates down to
        the attribute consensus labels of the
        the low-level attribute :obj:`Residues.consensus_labels`
        of the :obj:`Residues` objects
        underlying each of the :obj:`ContactPair`s
        in this :obj:`ContactGroup`

        """
        if new_labels is None:
           new_labels = {}

        for cp in self._contacts:
            consensus_labels = cp.residues.consensus_labels  # We need the attribute outside
            for ii in [0, 1]:
                if cp.residues.names_short[ii] in new_labels.keys():
                    consensus_labels[ii] = new_labels[cp.residues.names_short[ii]]
                elif str(consensus_labels[ii]).lower() == "none":
                    consensus_labels[ii] = cp.residues.names_short[ii]

    #todo there is redundant code for generatinginterface labels!
    # not sure we need it here, don't want to be testing now
    """
    @property
    def consensuslabel2resname(self):
        return self._cons2resname

    @property
    def resname2cons(self):
        return self._resname2cons
    """

    # Now the functions begin
    def _unique_topology_from_ctcs(self):
        if all([ictc.top is None for ictc in self._contacts]):
            return None

        top = _np.unique([ictc.top.__hash__() for ictc in self._contacts])
        if len(top)==1:
            return self._contacts[0].top
        else:
            raise ValueError("All contacts in a group of contacts"
                             " should have the same topology, but "
                             "I found these hashes %s"%top)

    def binarize_trajs(self, ctc_cutoff_Ang, switch_off_Ang=None, order='contact'):
        r""" Binarize trajs

        Parameters
        ----------
        ctc_cutoff_Ang : float
            The cutoff to use
        switch_off_Ang : float, default is None
            Implements a linear switchoff
            from :obj:`ctc_cutoff_Ang` to :obj:`ctc_cutoff_Ang`+`switch_off_Ang`.
            E.g. if the cutoff is 3 Ang and the switch is 1 Ang, then
             * 3.0 -> 1.0
             * 3.5 -> .5
             * 4.0 -> 0.0
        order : str, default is "contact"
            Sort first by contact, then by traj index. Alternative is
            "traj", i.e. sort first by traj index, then by contact
        TODO: change the name "binarize"

        Returns
        -------
        bintrajs : list of boolean arrays
            if order==traj, each item of the list is a 2D np.ndarray
            with of shape(Nt,n_ctcs), where Nt is the number of frames
            of that trajectory

        """
        bintrajs = [ictc.binarize_trajs(ctc_cutoff_Ang,
                                        switch_off_Ang=switch_off_Ang
                                        ) for ictc in self._contacts]
        if order=='contact':
            return bintrajs
        elif order=='traj':
            _bintrajs = [_np.zeros((nf,self.n_ctcs), dtype=bool) for nf in self.n_frames]
            for ii in range(self.n_trajs):
                for jj in range(self.n_ctcs):
                    _bintrajs[ii][:,jj] = bintrajs[jj][ii]

            bintrajs = _bintrajs
        else:
            raise ValueError(order)
        return bintrajs

    def residx2ctcidx(self,idx):
        r"""
        Indices of the contacts and the position (0 or 1) in which the residue with residue :obj:`idx` appears

        >>> CG = examples.ContactGroupL394()
        >>> CG.res_idxs_pairs
        array([[348, 353],
               [353, 972],
               [347, 353],
               [353, 957],
               [344, 353]])
        >>> CG.residx2ctcidx(347)
        array([[2, 0]])

        Parameters
        ----------
        idx: int
            A residue index

        Returns
        -------
        ctc_idxs : 2D np.ndarray of shape (N,2)
            The first index is the contact index, the second the pair index (0 or 1)
        """
        ctc_idxs = []
        for ii, pair in enumerate(self.res_idxs_pairs):
            if idx in pair:
                ctc_idxs.append([ii,_np.argwhere(pair==idx).squeeze()])
        return _np.vstack(ctc_idxs)

    @_kwargs_subs(ContactPair.frequency_dict)
    def frequency_dicts(self, ctc_cutoff_Ang,
                        sort_by_freq=False,
                        **kwargs):
        """
        Wraps around the method :obj:`ContactPair.frequency_dict`
        of each of the underlying :obj:`ContactPair` s and
        returns one frequency dict keyed by contact label

        Parameters
        ----------
        ctc_cutoff_Ang : float
            Cutoff in Angstrom. The comparison operator is "<="
        sort_by_freq : bool, default is False
            Sort by descending frequency. Default
            is to return in the same order
            as :obj:`ContactGroup._contacts`
        kwargs : optional keyword arguments for
            :obj:`ContactPair.frequency_dict`,
            which are listed below:

        Other Parameters
        ----------------
        %(substitute_kwargs)s


        Returns
        -------
        fdict : dictionary

        """
        self._check_cutoff_ok(ctc_cutoff_Ang)
        frequency_dicts = [cp.frequency_dict(ctc_cutoff_Ang=ctc_cutoff_Ang, **kwargs) for cp in self._contacts]
        if sort_by_freq:
            frequency_dicts = sorted(frequency_dicts,
                                     key=lambda value: value["freq"],
                                     reverse=True)
        return {idict["label"] : idict["freq"] for idict in frequency_dicts}

    # TODO think about implementing a frequency class, but how
    # to do so without circular dependency to the ContactGroup object itself?
    def frequency_per_contact(self, ctc_cutoff_Ang,
                              switch_off_Ang=None):
        r"""
        Frequency per contact over all trajs
        Parameters
        ----------
        ctc_cutoff_Ang : float
            The cutoff to use
        switch_off_Ang : float, default is None
            TODO
        Returns
        -------
        freqs : 1D np.ndarray of len(n_ctcs)
        """
        self._check_cutoff_ok(ctc_cutoff_Ang)
        return _np.array([ictc.frequency_overall_trajs(ctc_cutoff_Ang,switch_off_Ang=switch_off_Ang) for ictc in self._contacts])

    def frequency_per_traj(self, ctc_cutoff_Ang,
                              switch_off_Ang=None) -> _np.ndarray:
        r"""
        Frequency per contact, per-trajectory, over all trajectory

        Wraps around :obj:`mdciao.contacts.ContactPair.frequency_per_traj`

        Parameters
        ----------
        ctc_cutoff_Ang : float
            The cutoff to use
        switch_off_Ang : float, default is None
            TODO

        Returns
        -------
        freqs : np.ndarray
            Shape (n,m) is (self.n_trajs, self.n_ctcs)

        """

        self._check_cutoff_ok(ctc_cutoff_Ang)

        freqs =  _np.array([ictc.frequency_per_traj(ctc_cutoff_Ang,switch_off_Ang=switch_off_Ang) for ictc in self._contacts])
        return freqs.T

    def frequency_sum_per_residue_idx_dict(self, ctc_cutoff_Ang,
                                           switch_off_Ang=None,
                                           sort_by_freq=True,
                                           return_array=False):
        r"""
        Dictionary of aggregated :obj:`frequency_per_contact` per residue indices
        Values over 1 are possible, example if [0,1], [0,2]
        are always formed (=1) freqs_dict[0]=2

        Parameters
        ----------
        ctc_cutoff_Ang : float
            The cutoff to use
        switch_off_Ang : float, default is None
            TODO
        sort_by_freq : bool, default is True
            Sort the dictionary by descending
            order of frequency. If False,
            it will be sorted by residue index.
            :obj:`sort_by_freq` only has effect if
            :obj:`return_array` is False
        return_array : bool, default is False
            If True, the return value is not a dict
            but an array of len(self.top.n_residues)

        Returns
        -------
        freqs_dict : dictionary or array
            If dict, keys are the residue indices present in :obj:`res_idxs_pairs`
            If array, idxs are the residue indices of self.top
        """
        dict_sum = _defdict(list)
        for (idx1, idx2), ifreq in zip(self.res_idxs_pairs,
                                       self.frequency_per_contact(ctc_cutoff_Ang,
                                                                  switch_off_Ang=switch_off_Ang)):
            dict_sum[idx1].append(ifreq)
            dict_sum[idx2].append(ifreq)
        dict_sum = {key: _np.sum(val) for key, val in dict_sum.items()}
        if sort_by_freq:
            dict_sum = _mdcu.str_and_dict.sort_dict_by_asc_values(dict_sum, reverse=True)
        else:
            dict_sum = {key: dict_sum[key] for key in sorted(dict_sum.keys())}
        if return_array:
            array_sum = _np.zeros(self.top.n_residues)
            array_sum[list(dict_sum.keys())] = list(dict_sum.values())
            return array_sum
        else:
            return dict_sum

    def frequency_sum_per_residue_names(self, ctc_cutoff_Ang,
                                        switch_off_Ang=None,
                                        sort_by_freq=True,
                                        shorten_AAs=True,
                                        list_by_interface=False,
                                        return_as_dataframe=False,
                                        ):
        r"""
        Aggregate the frequencies of :obj:`frequency_per_contact` by residue name,
        using the most informative names possible,
        see :obj:`self.residx2resnamefragnamebest` for more info on this

        Parameters
        ----------
        ctc_cutoff_Ang : float
            The cutoff to use
        switch_off_Ang : float, default is None
            TODO
        sort_by_freq : bool, default is True
            Sort by descending order of frequencies.
            If :obj:`list_by_interface` is True,
            then sorting will be descending within
            each member of the interface, see
            :obj:`self.interface_residxs` for more info.
            If False, residues are in ascending order
            of residue indices
        shorten_AAs : bool, default is True
            Use E30 instead of GLU30
        list_by_interface : bool, default is False
            group the freq_dict by interface residues.
            Only has an effect if self.is_interface
        return_as_dataframe : bool, default is False
            Return an :obj:`~pandas.DataFrame` with the column names labels and freqs
        Returns
        -------
        res : list
            list of dictionaries (or dataframes).
            If :obj:`list_by_interface` is True,
            then the list has two items, default
            (False) is to be of len=1

        """
        freqs = self.frequency_sum_per_residue_idx_dict(ctc_cutoff_Ang, switch_off_Ang=switch_off_Ang, sort_by_freq=sort_by_freq)

        if list_by_interface and self.is_interface:
                freqs = [{idx:val for idx, val in freqs.items() if idx in iint} for iint in self.interface_residxs]
        else:
            freqs = [freqs] #this way it is a list either way


        # Use the residue@frag representation but avoid empty fragments
        list_out = []
        residx2resnamefragnamebest = self.residx2resnamefragnamebest(shorten_AAs=shorten_AAs)
        for ifreq in freqs:
            idict = {}
            for idx, val in ifreq.items():
                key = residx2resnamefragnamebest[idx]
                idict[key] = val
            list_out.append(idict)

        if return_as_dataframe:
            list_out = [_DF({"label": list(idict.keys()),
                             "freq": list(idict.values())}) for idict in list_out]

        return list_out

    """"
    # TODO this seems to be unused
    def frequency_table_by_residue(self, ctc_cutoff_Ang,
                                   list_by_interface=False):
        dict_list = self.frequency_sum_per_residue_names(ctc_cutoff_Ang,
                                                     list_by_interface=list_by_interface)

        if list_by_interface:
            label_bars = list(dict_list[0].keys()) + list(dict_list[1].keys())
            freqs = _np.array(list(dict_list[0].values()) + list(dict_list[1].values()))
        else:
            label_bars, freqs = list(dict_list.keys()), list(dict_list.values())

        return _DF({"label": label_bars,
                    "freq": freqs})
    """

    def frequency_dict_by_consensus_labels(self, ctc_cutoff_Ang,
                                           switch_off_Ang=None,
                                           return_as_triplets=False,
                                           sort_by_interface=False,
                                           include_trilower=False):
        r"""
        Return frequencies as a dictionary of dictionaries keyed by consensus labels

        Note
        ----
        Will fail if not all residues have consensus labels
        TODO this is very similar to :obj:`frequency_sum_per_residue_names`,
        look at the usecase closesely and try to unify both methods

        Parameters
        ----------
        ctc_cutoff_Ang : float
            The cutoff to use
        switch_off_Ang : float, default is None
            TODO
        return_as_triplets: bool, default is False
            Return as the dictionary as a list of triplets, s.t.
            freq_dict[3.50][4.50]=.25 is returned as
            [[3.50,4.50,.25]]
            Makes it easier to iterate through in other methods
        sort_by_interface : bool, default is False
            Not implemented AT, will raise NotImplementedError
        include_trilower : bool, default is False
            Include the transposed indexes in the returned dictionary. s.t.
            the contact pair [3.50][4.50]=.25 also generates [4.50][3.50]=.25
        Returns
        -------
        freqs : dictionary of dictionary or list of triplets (if return_as_triplets is True)

        """
        assert not any ([ilab[0] is None and ilab[1] is None for ilab in self.consensus_labels])
        dict_out = _defdict(dict)
        for (key1, key2), ifreq in zip(self.consensus_labels,
                                       self.frequency_per_contact(ctc_cutoff_Ang, switch_off_Ang=switch_off_Ang)):
            dict_out[key1][key2] = ifreq
            if include_trilower:
                dict_out[key2][key1] = ifreq

        dict_out = {key:val for key,val in dict_out.items()}

        if sort_by_interface:
            raise NotImplementedError
            # TODO the usecase for this is not clear to me ATM
            """
            _dict_out = {key:dict_out[key] for key in self.interface_labels_consensus[0] if key in dict_out.keys()}
            assert len(_dict_out)==len(dict_out)
            dict_out = _dict_out
            _dict_out = {key:{key2:val[key2] for key2 in self.interface_labels_consensus[1] if key2 in val.keys()} for key,val in dict_out.items()}
            assert all([len(val1)==len(val2) for val1, val2 in zip(dict_out.values(), _dict_out.values())])
            dict_out = _dict_out
            """

        if return_as_triplets:
            _dict_out = []
            for key, val in dict_out.items():
                for key2, val2 in val.items():
                    _dict_out.append([key, key2, val2])
            dict_out = _dict_out
        return dict_out

    def frequency_dataframe(self, ctc_cutoff_Ang,
                            switch_off_Ang=None,
                            atom_types=False,
                            sort_by_freq=False,
                            **ctc_fd_kwargs):
        r"""
        Output a formatted dataframe with fields "label", "freq" and "sum", optionally
        dis-aggregated by type of contact in "by_atomtypes"

        Note
        ----
        The contacts in the table are sorted by their order in the instantiation

        Parameters
        ----------
        ctc_cutoff_Ang : float
            The cutoff to use
        switch_off_Ang : float, default is None
            TODO
        atom_types : bool, default is false
            Include the relative frequency of atom-type-pairs
            involved in the contact
        sort_by_freq : bool, default is False
            Sort by descending frequency value,
            default is to keep the order of
            :obj:`self._contacts`
        ctc_fd_kwargs: named optional arguments
            Check :obj:`ContactPair.frequency_dict` for more info on e.g
            AA_format='short' and or split_label


        Returns
        -------
        df : :obj:`pandas.DataFrame`
        """
        self._check_cutoff_ok(ctc_cutoff_Ang)
        idicts = [ictc.frequency_dict(ctc_cutoff_Ang, switch_off_Ang=switch_off_Ang, atom_types=atom_types, **ctc_fd_kwargs) for ictc in self._contacts]
        if atom_types is True:
            for jdict in idicts:
                istr =  '%s' % (', '.join(['%3u%% %s' % (val * 100, key)
                                           for key, val in sorted(jdict["by_atomtypes"].items(),key=lambda item: item[1],reverse=True)]))
                jdict.pop("by_atomtypes")
                jdict["by_atomtypes"]=istr

        idf = _DF(idicts)
        if sort_by_freq:
            idf.sort_values("freq",
                            ignore_index=True,
                            inplace=True,
                            ascending=False
                            )
        df2return = idf.join(_DF(idf["freq"].values.cumsum(), columns=["sum"]))
        return df2return

    def frequency_table(self, ctc_cutoff_Ang,
                        fname,
                        switch_off_Ang=None,
                        write_interface=True,
                        sort_by_freq=False,
                        **freq_dataframe_kwargs):
        r"""
        Print and/or save frequencies as a formatted table

        Internally, it calls :obj:`frequency_spreadsheet` and/or
        :obj:`frequency_str_ASCII_file` depending on the
        extension of :obj:`fname`

        If you want a :obj:`~pandas.DataFrame` use
        :obj:`frequency_dataframe`

        Parameters
        ----------
        ctc_cutoff_Ang : float
            The cutoff to use
        fname : str or None
            Full path to the desired filename
            Spreadsheet extensions are currently
            only '.xlsx', all other extensions
            save to formatted ascii. `None`
            returns the formatted ascii string.
        switch_off_Ang : float, default is None
            TODO
        write_interface : bool, default is True
            Only has effect if self.is_interface is True
            A second sheet will be added to the
            table where residues are sorted
            by interface membership and per-residue
            interface participation.
        sort_by_freq : bool, default is False
            Only has effect if self.is_interface is True
            and :obj:`write_interface` is True. Sort the
            second sheet by descending order of frequencies
            If False, residues are in ascending order
            within each member of the interface, as returned
            by self.interface_residxs
        freq_dataframe_kwargs : dict
            Optional parameters for :obj:`self.frequency_dataframe`

        Returns
        -------
        table : None or str
            If :obj:`fname` is None, then return
            the table as formatted string, using
        """

        if _path.splitext(str(fname))[1] in [".xlsx"]:
            freq_dataframe_kwargs["split_label"] = False
            main_DF = self.frequency_dataframe(ctc_cutoff_Ang,
                                               switch_off_Ang=switch_off_Ang,
                                               **freq_dataframe_kwargs)
            idfs = self.frequency_sum_per_residue_names(ctc_cutoff_Ang,
                                                        switch_off_Ang=switch_off_Ang,
                                                        sort_by_freq=sort_by_freq,
                                                        list_by_interface=write_interface,
                                                        return_as_dataframe=True)
            self.frequency_spreadsheet(main_DF,idfs,ctc_cutoff_Ang,fname)
        else:
            freq_dataframe_kwargs["split_label"] = True
            main_DF = self.frequency_dataframe(ctc_cutoff_Ang,
                                               switch_off_Ang=switch_off_Ang,
                                               **freq_dataframe_kwargs)
            return self.frequency_str_ASCII_file(main_DF,ascii_file=fname)

    def frequency_spreadsheet(self, sheet1_dataframe,
                              sheet2_dataframes,
                              ctc_cutoff_Ang,
                              fname_excel,
                              sheet1_name="pairs by frequency",
                              sheet2_name='residues by frequency',
                              ):
        r"""
        Write an Excel file with the :obj:`~pandas.Dataframe` that is
        returned by :obj:`self.frequency_dataframe`.

        Parameters
        ----------
        sheet1_dataframe : :obj:`~pandas.DataFrame`
            Normally, these are pairwise frequencies
        sheet2_dataframes : list
            Contains :obj:`~pandas.DataFrame` objects
            with per-residue frequencies
        ctc_cutoff_Ang : float
            The cutoff used
        fname_excel : str
            The filename to save to
        sheet1_name : str, default is "pairs by frequency",
        sheet2_name : str, default is 'residues by frequency'
        """
        offset = 0
        columns = ["label",
                   "freq",
                   "sum",
                   ]
        if "by_atomtypes" in sheet1_dataframe.keys():
            columns += ["by_atomtypes"]

        writer = _ExcelWriter(fname_excel, engine='xlsxwriter')
        workbook = writer.book
        writer.sheets[sheet1_name] = workbook.add_worksheet(sheet1_name)
        writer.sheets[sheet1_name].write_string(0, offset,
                                      'pairs by contact frequency at %2.1f Angstrom' % ctc_cutoff_Ang)
        offset+=1
        sheet1_dataframe.round({"freq": 2, "sum": 2}).to_excel(writer,
                                                               index=False,
                                                               sheet_name=sheet1_name,
                                                               startrow=offset,
                                                               startcol=0,
                                                               columns=columns,
                                                               )
        offset = 0
        writer.sheets[sheet2_name] = workbook.add_worksheet(sheet2_name)
        writer.sheets[sheet2_name].write_string(offset, 0, 'Av. # ctcs (<%2.1f Ang) by residue '%ctc_cutoff_Ang)

        offset += 1

        sheet2_dataframes[0].round({"freq": 2}).to_excel(writer,
                                                         sheet_name=sheet2_name,
                                                         startrow=offset,
                                                         startcol=0,
                                                         columns=[
                                                "label",
                                                "freq"],
                                                         index=False
                                                         )
        if len(sheet2_dataframes)>1:
            #Undecided about best placement for these
            sheet2_dataframes[1].round({"freq": 2}).to_excel(writer,
                                                             sheet_name=sheet2_name,
                                                             startrow=offset,
                                                             startcol=2+1,
                                                             columns=[
                                                         "label",
                                                         "freq"],
                                                             index=False
                                                             )

        writer.close()

    def frequency_str_ASCII_file(self, idf,
                                 ascii_file=None):
        r"""
        Create a string with the frequencies from a :obj:`~pandas.DataFrame`

        Parameters
        ----------
        idf : :obj:`~pandas.DataFrame`
            A frequency table, typically generated by
            self.frequency_dataframe
        ascii_file : str, default is None
            Instead of returning the formatted a table
            as a string, provided a filename here
            and write the frequencies will be directly
            written to it
        Returns
        -------
        freq_str : str or None
        """

        idf = idf.round({"freq": 2, "sum": 2})
        istr = idf.to_string(index=False,
                             header=True,
                             #How to justify the column labels (https://pandas.pydata.org/pandas-docs/stable/reference/api/pandas.DataFrame.to_string.html)
                             justify="center",
                             formatters=_mdcu.str_and_dict.df_str_formatters(idf[[key for key in ["by_atomtypes","label"] if key in idf.keys()]])
                             )
        istr = '#%s\n'%istr[1:]
        if ascii_file is None:
            return istr
        else:
            with open(ascii_file, "w") as f:
                f.write(istr)

    def frequency_as_contact_matrix(self,
                                    ctc_cutoff_Ang,
                                    switch_off_Ang=None):
        r"""
        Returns a symmetrical, square matrix of
        size :obj:`top`.n_residues containing the
        frequencies of the pairs in :obj:`residxs_pairs`,
        and those pairs only, the rest will be NaNs

        If :obj:`top` is None the method will fail.

        Note
        ----
            This is NOT the full contact matrix unless
            all necessary residue pairs were used to
            construct this ContactGroup

        Parameters
        ----------
        ctc_cutoff_Ang : float
            The cutoff to use
        switch_off_Ang : float, default is None
            TODO

        Returns
        -------
        mat : numpy.ndarray

        """

        mat = _np.zeros((self.top.n_residues, self.top.n_residues))
        mat[:, :] = _np.nan
        for (ii, jj), freq in zip(self.res_idxs_pairs, self.frequency_per_contact(ctc_cutoff_Ang, switch_off_Ang=switch_off_Ang)):
            mat[ii, jj] = freq
            mat[jj, ii] = freq

        return mat

    def frequency_as_contact_matrix_CG(self,
                                       ctc_cutoff_Ang,
                                       switch_off_Ang=None,
                                       fragments=None,
                                       fragment_names=None,
                                       consensus_labelers=None,
                                       verbose=False,
                                       sparse=False,
                                       interface=False,
                                       zero_freq=1e-2,
                                       dec_round=3,
                                       return_fragments=False):
        r"""
        Coarse-grained contact-matrix

        Frequencies of :obj:`self.frequency_per_contact`
        get coarse-grained into fragments. Fragment
        definitions come from :obj:`fragments` and/or
        from the :obj:`consensus_labelers`. These
        definitions need to contain all residues
        in self.res_idxs_pairs

        User-defined and consensus-derived fragment
        definitions get spliced together using
        :obj:`~mdciao.fragments.splice_orphan_fragments`.
        This might lead to sub-sets of the input
        :obj:`fragments` getting re-labeled as "subfrags"
        and residues not defined anywhere being labelled
        "orphans". This leads to cumbersome
        fragment names (and can change in the future),
        but at least its "traceable" for the moment

        If you want to have the fragment definitions,
        use :obj:`return_fragments` = True

        Anytime some argument leads to a row/column being
        deleted from the output, the matrix is returned
        as an annotated :obj:`~pandas.DataFrame`, to be able
        to provide row/columns with names and keep track
        of their meaning

        If :obj:`interface` is True and this :obj:`ContactGroup`
        is indeed an interface, the matrix will be asymmetric.

        If :self:`top` is None the method will fail.

        Note
        ----
        This is NOT the full contact matrix unless
        all necessary residue pairs were used to
        construct this ContactGroup

        Parameters
        ----------
        ctc_cutoff_Ang : float
            The cutoff to use
        switch_off_Ang : float, default is None
            TODO
        fragments : dict
            The fragment definitions
        fragment_names : iterable of strings, default is None
            The names of the fragments
        consensus_labelers : list, default is None
            It has to contain :obj:`LabelerConsensus`-objects,
            where the fragments are obtained from.
        verbose : bool, default is False
            Be verbose
        sparse : bool, default is False
            Delete rows and columns
            where all elements are < zero_freq.
            Since the row/column indices lose
            their meaning this way, a DataFrame
            with named row/columns is
            returned instead of an array
            If no :obj:`fragment_names` are
            passed, some will be created.
        interface : bool, default is False
            If True, an asymmetric matrix
            is reported, with rows and columns
            representing fragments on each
            side of the interface, respectively.
            Since this is done using :obj:`self.interface_residxs`,
            and not all input fragments are necessarily
            contained therein, interface=True
            introduces a sparsity, which makes the
            return type be a DataFrame (see above)
        zero_freq : float, default is 0.2
            Only has effect when :obj:`sparse` is True.
            The cutoff for a frequency to be considered
            zero
        dec_round : int, default is 3
            The number of decimals to round to when
            reporting results. It's assumed the CG
            matrix doesn't need much precision beyond
            this
        return_fragments : bool, default is False
            Whether to return the fragments that the
            input produced.

        Returns
        -------
        mat : numpy.ndarray or :obj:`~pandas.DataFrame`
            The coarse-grained contact matrix
        fragments : dict
            The fragment definitions
        """

        assert not all([item is None for item in [fragments, consensus_labelers]]), \
            ValueError("Both 'fragments' and 'consensus_labelers' can't be None "
                       "simultaneously if you want to coarse-grain frequencies.")

        freqs = self.frequency_per_contact(ctc_cutoff_Ang=ctc_cutoff_Ang, switch_off_Ang=switch_off_Ang)

        if consensus_labelers is not None:
            consensus_maps, consensus_frags = _consensus_maps2consensus_frags(self.top, consensus_labelers,
                                                                              verbose=verbose)
            if len(consensus_frags) > 0:
                fragments, fragment_names = _mdcfr.mix_fragments(self.top.n_residues - 1,
                                                                 consensus_frags,
                                                                 fragments,
                                                                 fragment_names)

        _fragment_names = ["frag %u" % (uu) for uu, ifr in
                           enumerate(fragments)]  # perhaps a better label with 500-600 here?

        mat_CG = _mdcflare._utils.coarse_grain_freqs_by_frag(freqs, self.res_idxs_pairs, fragments)
        if sparse:
            mat_CG, non_zeros = _mdcflare._utils.sparsify_sym_matrix(mat_CG, eps=zero_freq)
            # you can't sparsify without fragment names because you lose track of who's who
            if fragment_names is None:
                fragment_names = _fragment_names
            fragments = [fragments[nz] for nz in non_zeros]
            fragment_names = [fragment_names[nz] for nz in non_zeros]

        if interface:
            assert self.is_interface
            row, col = [_np.unique(_mdcfr.assign_fragments(interface_residxs, fragments)[0])
                        for interface_residxs in self.interface_residxs]

            if fragment_names is None:
                fragment_names = _fragment_names
            row_fragments, col_fragments = [[fragment_names[ii] for ii in idxs] for idxs in [row, col]]
            mat_CG = mat_CG[row, :][:, col]

        else:
            row_fragments, col_fragments = [fragment_names, fragment_names]

        if sparse or fragment_names is not None:
            mat_CG = _DF(mat_CG, index=row_fragments, columns=col_fragments)

        if not return_fragments:
            return mat_CG.round(dec_round)
        else:
            return mat_CG.round(dec_round), {key: val for key, val in
                                             zip([_fragment_names if fragment_names is None else fragment_names][0],
                                                 fragments)}

    def frequency_delta(self, otherCG,ctc_cutoff_Ang):
        r"""
        Compute per-contact frequency differences between :obj:`self` and some other :obj:`ContactGroup`

        The difference is defined as

            :math:`\Delta_{AB} = freq_B - freq_A`,

        i.e. the delta that occurs upon "reacting" from :obj:`self` to :obj:`otherCG`

        No sanity checks are performed, residue indices are assumed to have the same
        meaning in both :obj:`self` and :obj:`otherCG`

        Parameters
        ----------
        otherCG : :obj:`ContactGroup`
            The ContactGroup to compute the difference with
        ctc_cutoff_Ang : float
            The cutoff to use to compute the frequencies

        Returns
        -------
        delta_freq : 1D np.ndarray
            The value resulting from doing
            otherCG.frequency_per_contact(ctc_cutoff_Ang)-self.frequency_per_ctc(ctc_cutoff_Ang
        res_idxs_pairs : 2D np.ndarray of len(delta_freq)
            The res_idxs_pairs for the :obj:`delta_freq`
            values
        """
        return _delta_freq_pairs(    self.frequency_per_contact(ctc_cutoff_Ang),   self.res_idxs_pairs,
                                 otherCG.frequency_per_contact(ctc_cutoff_Ang), otherCG.res_idxs_pairs)

    @_kwargs_subs(ContactPair.relative_frequency_of_formed_atom_pairs_overall_trajs)
    def relative_frequency_formed_atom_pairs_overall_trajs(self, ctc_cutoff_Ang, switch_off_Ang=None, **kwargs) -> list:
        r"""
        Relative frequencies interaction-type (by atom-type) for all contact-pairs in the ContactGroup

        "Relative" means that they will sum up to 1
        regardless of the contact's frequency

        >>> CG = mdciao.examples.ContactGroupL394()
        >>> CG.relative_frequency_formed_atom_pairs_overall_trajs(3.5)
        [{'SC-BB': 0.33, 'SC-SC': 0.52, 'BB-BB': 0.12},
         {'BB-SC': 0.73, 'SC-SC': 0.27},
         {'BB-BB': 0.84, 'SC-SC': 0.16},
         {'SC-SC': 1.0},
         {'SC-SC': 0.5, 'BB-SC': 0.5}]

        Parameters
        ----------
        ctc_cutoff_Ang: float
            Cutoff in Angstrom. The comparison operator is "<="
        switch_off_Ang : float, default is None
            TODO
        kwargs : dict
            Optional parameters for :obj:`mdciao.ContactPair.relative_frequency_of_formed_atom_pairs_overall_trajs`,
            which are listed below.

        Other Parameters
        ----------------
        %(substitute_kwargs)s

        Returns
        -------
        refreq_dicts : list
            Lists of dictionaries with the relative freqs,
            keyed by atom-type (atoms) involved in the contact
            The order is the same as in :obj:`self.ctc_labels`

        """
        self._check_cutoff_ok(ctc_cutoff_Ang)
        return [ictc.relative_frequency_of_formed_atom_pairs_overall_trajs(ctc_cutoff_Ang, switch_off_Ang=switch_off_Ang,**kwargs) for ictc in self._contacts]

    def _distributions_of_distances(self, bins=10):
        r"""
        Histograms the distance values of each contact,
        returning a list with as many distributions as there
        are contacts.

        Parameters
        ----------
        bins : int or sequence of scalars or str, optional, default is 10
            If `bins` is an int, it defines the number of equal-width
            bins in the given range (10, by default). If `bins` is a
            sequence, it defines a monotonically increasing array of bin edges,
            including the rightmost edge, allowing for non-uniform bin widths.

        Returns
        -------
        list_of_distros : list
            List of len self.n_ctcs, each entry contains
            the counts and edges of the bins
        """
        return [ictc.distro_overall_trajs(bins=bins) for ictc in self._contacts]

    @_kwargs_subs(ContactPair.label_flex)
    def distribution_dicts(self,
                           bins=10,
                           **kwargs):
        """
        Wraps around the method :obj:`ContactGroup.distributions_of_distances`
        and returns one distribution dict keyed by contact label

        Parameters
        ----------
        bins : int or sequence of scalars or str, optional, default is 10
            If `bins` is an int, it defines the number of equal-width
            bins in the given range (10, by default). If `bins` is a
            sequence, it defines a monotonically increasing array of bin edges,
            including the rightmost edge, allowing for non-uniform bin widths.
        kwargs : dict
            Optional keyword arguments for :obj:`ContactPair.label_flex`,
            which are listed below

        Other Parameters
        ----------------
        %(substitute_kwargs)s

        Returns
        -------
        fdict : dictionary

        """
        distro_dicts = {ictc.label_flex(**kwargs) : data for ictc, data in zip(self._contacts, self._distributions_of_distances(
            bins=bins))}


        return distro_dicts

    def n_ctcs_timetraces(self, ctc_cutoff_Ang, switch_off_Ang=None):
        r"""
        time-traces of the number of contacts, by summing overall contacts for
        each frame

        Parameters
        ----------
        ctc_cutoff_Ang : float
            The cutoff to use
        switch_off_Ang : float, default is None
            TODO

        Returns
        -------
        nctc_trajs : list of 1D np.ndarrays

        """
        bintrajs = self.binarize_trajs(ctc_cutoff_Ang, switch_off_Ang=switch_off_Ang,order='traj')
        _n_ctcs_t = []
        for itraj in bintrajs:
            _n_ctcs_t.append(itraj  .sum(1))
        return _n_ctcs_t

    def plot_freqs_as_bars(self,
                           ctc_cutoff_Ang,
                           title_label=None,
                           switch_off_Ang=None,
                           xlim=None,
                           ax=None,
                           color="tab:blue",
                           shorten_AAs=False,
                           label_fontsize_factor=1,
                           truncate_at=None,
                           atom_types=False,
                           sort_by_freq=False,
                           sum_freqs=True,
                           total_freq=None,
                           defrag=None,
                           ):
        r"""
        Plot a contact frequencies as a bar plot

        Parameters
        ----------
        ctc_cutoff_Ang : float
            The cutoff to use
        title_label : str, default is None
            If None, the method will default to self.name
            If self.name is also None, the method will fail
        switch_off_Ang : float, default is None
            TODO
        xlim : float, default is None
            The right limit of the x-axis.
            +.5 will be added to this number
            to accommodate some padding around
            the bars. If None, it's chosen
            automatically
        ax : :obj:`~matplotlib.axes.Axes`, default is None
            Draw into this axis. If None is passed,
            then one  will be created
        shorten_AAs : bool, default is None
            Shorten residue labels from "GLU30" to "E30"
        color : color-like (str or RGB triple) or list thereof, default is "tab:blue"
            The color for the bars. If string or RGB array, all
            bars will have this color. If list, it's assumed
            in the order of the self.res_idx_pairs. It will
            get re-sorted according to :obj:`sort`,
            s.t. residues always have the same color not
            matter the order
        shorten_AAs : bool, default is None
            Shorten residue labels from "GLU30" to "E30"
        label_fontsize_factor : float, default is 1
            Labels will be written in a fontsize
            rcParams["font.size"] * label_fontsize_factor
        truncate_at : float, default is None
            Only plot frequencies above this value. Default
            is to plot all
        atom_types : bool, default is False
            Use stripe-patterns to inform about the
            types of interactions (sidechain, backbone, etc)
        sort_by_freq : boolean, default is False
            The frequencies are by default plotted in the order
            in which the :obj:`ContactPair`-objects are stored
            in the :obj:`ContactGroup`-object's _contact_pairs
            This order depends on the ctc_cutoff_Ang originally
            used to instantiate this :obj:`ContactPair`
            If True, you can re-sort them with this cutoff for
            display purposes only (the original order is untouched)
        sum_freqs : bool, default is True
            Inform, in the legend and in the title,
            about the sum of frequencies/bar-heights
            being plotted
        total_freq : float, default is None
            Add a line to the title informing about
            the fraction of the total_freq that's
            being plotted in the figure. Only has
            an effect if :obj:`sum_freqs` is True
        defrag : str, default is None
            Delete fragment labels from
            the residue labels, "G30@frag1"->"G30".
            If None, don't delete the fragment label
        Returns
        -------
        ax : :obj:`~matplotlib.axes.Axes`

        """

        # Base plot
        if title_label is None and not self.is_neighborhood:
            assert self.name is not None, ("Cannot use a 'nameless' ContactGroup and 'title_label'=None.\n"
                                           "Either instantiate self.name or pass a 'title_label' ")
            title_label = self.name

        freqs = self.frequency_per_contact(ctc_cutoff_Ang,
                                           switch_off_Ang=switch_off_Ang,
                                           )
        if sort_by_freq:
            order = _np.argsort(freqs)[::-1]
        else:
            order = _np.arange(len(freqs))
        color = [list(_mdcplots.color_dict_guesser(color, order).values())[oo] for oo in order]
        ax = _mdcplots.plots._plot_freqbars_baseplot(freqs[order],
                                                     jax=ax,
                                                     color=color,
                                                     lower_cutoff_val=truncate_at)

        label_bars = [ictc.labels.w_fragments for ictc in self._contacts]
        if shorten_AAs:
            label_bars = [ictc.labels.w_fragments_short_AA for ictc in self._contacts]

        # Cosmetics
        sigma = _np.sum([ipatch.get_height() for ipatch in ax.patches])
        title = "Contact frequency @%2.1f AA"%ctc_cutoff_Ang
        if self.is_neighborhood:
            title+="\n%s nearest bonded neighbors excluded\n" % (str(self.neighbors_excluded).replace("None","no"))
            label_dotref = self.anchor_res_and_fragment_str
            label_bars = self.partner_res_and_fragment_labels
            if shorten_AAs:
                label_dotref = self.anchor_res_and_fragment_str_short
                label_bars = self.partner_res_and_fragment_labels_short
            if sum_freqs:
                label_dotref = "\n".join([_mdcu.str_and_dict.latex_superscript_fragments(label_dotref),
                                          _mdcu.str_and_dict.replace4latex('Sigma = %2.1f' % sigma)])  # sum over all bc we did not truncate
                ax.plot(_np.nan, _np.nan, 'o',
                        color=self.anchor_fragment_color,
                        label=_mdcu.str_and_dict.latex_superscript_fragments(label_dotref))
        else:
            if sum_freqs:
                title+= " of '%s' (Sigma = %2.1f)\n" % (title_label,sigma)
                if total_freq is not None:
                    title+="these %u most frequent contacts capture %4.2f %% of all contacts\n" % (self.n_ctcs,
                                                                                           sigma / total_freq * 100,
                                                                                                   )
        if defrag is not None:
            label_bars = [_mdcu.str_and_dict.defrag_key(ilab, defrag=defrag) for ilab in label_bars]
        _mdcplots.add_tilted_labels_to_patches(ax,
                                               [label_bars[ii] for ii in order][:(ax.get_xlim()[1]).astype(int) + 1],  #can't remember this
                                               label_fontsize_factor=label_fontsize_factor
                                               )

        ax.set_title(_mdcu.str_and_dict.replace4latex(title),
                     y = _np.max([1, _mdcplots.highest_y_textobjects_in_Axes_units(ax)])
                     )

        if xlim is not None:
            ax.set_xlim([-.5, xlim + 1 - .5])

        if self.is_neighborhood:
            ax.legend(fontsize=_rcParams["font.size"] * label_fontsize_factor)
        if atom_types:
            self._add_hatching_by_atomtypes(ax, ctc_cutoff_Ang, display_order=order, switch_off_Ang=switch_off_Ang)

        return ax

    def plot_violins(self,
                     sort_by=False,
                     ctc_cutoff_Ang=None,
                     truncate_at_mean=None,
                     zero_freq=1e-2,
                     switch_off_Ang=None,
                     ax=None,
                     title_label=None,
                     xmax=None,
                     color="tab:blue",
                     shorten_AAs=False,
                     label_fontsize_factor=1,
                     sum_freqs=True,
                     defrag=None,
                     stride=1,
                     ):
        r"""
        Plot residue-residue distances as violin plots :obj:`~matplotlib.pyplot.violinplot`

        The default behaviour is to plot all residue pairs in
        the order in which the :obj:`ContactPair`-objects are stored
        in the :obj:`ContactGroup`. You can check this order in
        self.res_idxs_pairs. This order typically depends on
        the original ctc_cutoff_Ang  used to instantiate
        this :obj:`ContactGroup`, which might not carry the same
        meaning here.

        For more than 50 contacts or so, violin plots take some
        time to compute, because a `Gaussian-kernel-density estimation <https://matplotlib.org/stable/api/mlab_api.html#matplotlib.mlab.GaussianKDE>`_
        is done for each residue pair.

        Also, plots with many residue pairs simply might be
        difficult to read.

        Hence, to control the number of shown contacts, you can control the
        you can use these parameters, sorted somewhat hierarchically
         * sort
         * ctc_cutoff_ang
         * truncate_at_mean
         * zero_freq

        Please check their documentation below.

        Finally, if the plots still take too long to compute/show
        for the desired number of violins, try reducing
        the amount of data by using stride > 1

        Parameters
        ----------
        sort_by : iterable of ints, boolean, int, default is False
            Can be different things:
             * iterable of ints
                Strongest selection. Show only these residue pairs,
                in this order. Indices are intended as
                self.res_idxs_pairs indices.
                All other parameters are ignored.
             * boolean False
                Don't sort, i.e. use the original order
             * boolean True
                Sort. There's two options for sorting, depending
                on the value of ctc_cutoff_Ang (more below)
                 * sort by distance means, ascending: ctc_cutoff_Ang is None
                 * sort by contact-frequencies, descending: ctc_cutoff_Ang is needed is a float
                    For contacts with zero frequency, fallback
                    on ascending distance means
                    This it means that you frequent contacts will
                    be displayed first (=sorted by freq high to low).
                    followed by infrequent ones sorted form (short to long)
             * int n
                Like True but up to n contacts at most. Other parameters
                like truncate_at_mean can reduce this number automatically
        ctc_cutoff_Ang : opt, default is None
            If provided, contact-frequencies will
            be computed and shown in the contact-labels.
            Additionally, if :obj:`sort`
            is True or int, then the violins are sorted
            by contact-frequency in the plot
        truncate_at_mean : float, default is None
            Don't show violins with mean values
            higher than this (in Angstrom). This
            remains effectless for contacts in
            which the mean is above the cutoff
            BUT the frequency is > zero_freq. This case
            is very common, since a contact can be
            formed at small distances but broken
            at very large ones, s.t. the mean
            (or median) values are meaningless.
        zero_freq : float, default is 1e-2
            Frequencies below this number will
            be considered zero and not shown. For this parameter
            to have effect, you need a :obj:`ctc_cutoff_Ang`
        switch_off_Ang : float, default is None
            TODO
        ax : None or :obj:`~matplotlib.axes.Axes`, default is None
            The axis to plot into. If None, one will be created
        title_label : str, default is None
            If None, the method will default to self.name
            If self.name is also None, the method will fail
        xmax : float, default is None
            X-axis will extend from -.5 to xmax+.5
        color : iterable (list or dict), or str, default is None
            * list, the colors will be reordered so that
              the same residue pair always gets the same
              color, regardless of order in which they appear.
              This way you can track a violin across different
              sorting orders
            * str, it has to be a matplotlib color or a case-sensitive matplotlib colorname
              https://matplotlib.org/stable/tutorials/colors/colormaps.html
            * dict, keys are integers and values are colors
              This is the best way to work with :obj:`sort`
              is an iterable of ints, e.g. [ii,jj],
              because you can pass only those colors here as {ii:"red",jj:"blue"}
            * If None, the 'tab10' colormap (tableau) is chosen
        shorten_AAs : bool, default is None
            Shorten residue labels from "GLU30"->"E30"
        label_fontsize_factor : float, default is 1
            Labels will use the fontsize rcParams["font.size"]*label_fontsize_factor
        sum_freqs : bool, default is True
            Whether to sum per-contact frequencies
            and place the in the label as :math:`Sigma` values
        defrag : char, default is None
            Whether to leave out the fragment affiliation, e.g.
            "GLU30@3.50" w/ defrag="@" appears as "GLU30" only
        stride : int,default is 1
            Stride the data down by this much,
            in case the computation of the violins
            takes too long

        Returns
        -------
        ax : :obj:`~matplotlib.axes.Axes`
        order : np.ndarray
            Indices of the plotted residue pairs,
             in the order in which they were plotted.
            Is the result from the combination
            of the above selection parameters
        """

        # Base plot
        sigma = None
        if title_label is None:
            title = ""
            if not self.is_neighborhood:
                assert self.name is not None, ("Cannot use a 'nameless' ContactGroup and 'title_label'=None.\n"
                                               "Either instantiate self.name or pass a 'title_label' ")
                title = self.name
        else:
            title = title_label

        if stride!=1:
            data4violin = [_np.hstack(cp.time_traces.ctc_trajs)[::stride] * 10 for cp in self._contacts]
        else:
            data4violin = [_np.hstack(cp.time_traces.ctc_trajs) * 10 for cp in self._contacts]
        means = _np.array([_np.mean(dt) for dt in data4violin])

        freqs = None
        # TODO consolidate all the ifs  ctc_cufoff_Ang
        if ctc_cutoff_Ang is not None:
            freqs = self.frequency_per_contact(ctc_cutoff_Ang,
                                               switch_off_Ang=switch_off_Ang,
                                               )
        if isinstance(sort_by, (bool, int)):
            if not isinstance(sort_by, bool): #https://stackoverflow.com/questions/37888620/comparing-boolean-and-int-using-isinstance
                max_n = sort_by
            else:
                max_n = len(data4violin)

            if sort_by:
                if ctc_cutoff_Ang is None:
                    order = _np.argsort(means)[:max_n]
                else:
                    order = _np.lexsort((-means,freqs))[::-1][:max_n]
            else:
                order = _np.arange(max_n)

            if truncate_at_mean is not None:
                if freqs is None:
                    order = [oo for oo in order if means[oo]<=truncate_at_mean]
                else:
                    order = [oo for oo in order if freqs[oo]>zero_freq]
            else:
                if freqs is not None:
                    order = [oo for oo in order if freqs[oo] > zero_freq]

            order = order[:max_n+1]
            color = _mdcplots.color_dict_guesser(color, self.n_ctcs)

        elif _mdcu.lists.is_iterable(sort_by):
            order = _np.array([int(dd) for dd in sort_by])
            color = _mdcplots.color_dict_guesser(color, order)

        ax, violins = _mdcplots.plots._plot_violin_baseplot([data4violin[oo] for oo in order],
                                                            jax=ax,
                                                            colors=[color[oo] for oo in order],
                                                            )
        if ctc_cutoff_Ang is not None:
            # Cosmetics
            sigma = _np.sum(freqs)
            title += "\ncontact frequency @%2.1f AA" % ctc_cutoff_Ang
            ax.axhline(ctc_cutoff_Ang,ls="--",color="gray")


        #TODO avoid code repetition
        label_bars = [ictc.labels.w_fragments for ictc in self._contacts]
        if shorten_AAs:
            label_bars = [ictc.labels.w_fragments_short_AA for ictc in self._contacts]
        if self.is_neighborhood:
            title += "\n%s nearest bonded neighbors excluded\n" % (str(self.neighbors_excluded).replace("None", "no"))
            label_dotref = self.anchor_res_and_fragment_str
            label_bars = self.partner_res_and_fragment_labels
            if shorten_AAs:
                label_dotref = self.anchor_res_and_fragment_str_short
                label_bars = self.partner_res_and_fragment_labels_short
            if sum_freqs and sigma is not None:
                label_dotref = "\n".join([_mdcu.str_and_dict.latex_superscript_fragments(label_dotref),
                                          _mdcu.str_and_dict.replace4latex(
                                              'Sigma = %2.1f' % sigma)])  # sum over all bc we did not truncate
            ax.plot(_np.nan, _np.nan,"",
                    color=None, #self.anchor_fragment_color,
                    ls=None,
                    alpha=0,
                    label=_mdcu.str_and_dict.latex_superscript_fragments(label_dotref))
        else:
            if sum_freqs and sigma is not None:
                title += " (Sigma = %2.1f)\n" % (sigma)

        if defrag is not None:
            label_bars = [_mdcu.str_and_dict.defrag_key(ilab, defrag=defrag) for ilab in label_bars]

        ax.set_title(_mdcu.str_and_dict.replace4latex(title),
                     #y=_np.max([1, _mdcplots.highest_y_textobjects_in_Axes_units(ax)])
                     )

        if self.is_neighborhood:
            label_bars = [_mdcu.str_and_dict._latex_superscript_one_fragment(ilab) for ilab in label_bars]
        else:
            label_bars = [_mdcu.str_and_dict.latex_superscript_fragments(ilab) for ilab in label_bars]

        if ctc_cutoff_Ang is not None:
            label_bars = ["%s\n(%u%%$\\leq%2.1f\\AA$)" % (ll, ff * 100, ctc_cutoff_Ang) if ff > 0 else "%s" % ll for
                          ll, ff in zip(label_bars, freqs)]

        _plt.xticks(_np.arange(len(order)), [label_bars[oo] for oo in order],
                    rotation=45,ha="right", va="top",
                    rotation_mode="anchor")
        # ax.legend(fontsize=_rcParams["font.size"] * label_fontsize_factor)

        if xmax is None:
            xmax = len(order)
        ax.set_xlim([-.5, xmax - .5])

        #_plt.ylim(0)
        _plt.ylabel("D / $\\AA$")

        if self.is_neighborhood:
            ax.legend(fontsize=_rcParams["font.size"] * label_fontsize_factor,loc="best")
        _add_grey_banded_bg(ax, len(order))

        ax.figure.tight_layout()

        return ax, _np.array(order).astype(int)

    def plot_neighborhood_freqs(self, ctc_cutoff_Ang,
                                switch_off_Ang=None,
                                color="tab:blue",
                                xmax=None,
                                ax=None,
                                shorten_AAs=False,
                                label_fontsize_factor=1,
                                sum_freqs=True,
                                plot_atomtypes=False,
                                sort_by_freq=False):
        r"""
        Wrapper around :obj:`ContactGroup.plot_freqs_as_bars`
        for plotting neighborhoods

        #TODO perhaps get rid of the wrapper altogether. ATM it would break the API

        Parameters
        ----------
        ctc_cutoff_Ang : float
            The cutoff to use
        switch_off_Ang : float, default is None
            TODO
        color : color-like (str or RGB triple) or list thereof, default is "tab:blue"
            The color for the bars. If string or RGB array, all
            bars will have this color. If list, it's assumed
            in the order of the self.res_idx_pairs. It will
            get re-sorted according to :obj:`sort`,
            s.t. residues always have the same color not
            matter the order
        xmax : int, default is None
            Default behaviour is to go to n_ctcs, use this
            parameter to homogenize different calls to this
            function over different contact groups, s.t.
            each subplot has equal xlimits
        ax : :obj:`~matplotlib.axes.Axes`, default is None
            Axes to plot into, if None, one will be created
        shorten_AAs : bool, default is False,
            Shorten residue names from "GLU30"->"E30"
        label_fontsize_factor : float, default is 1
            Fontsize for the tilted labels and
            the legend, as fraction [0,1] of the
            default value in rcParams["font.size"]
        sum_freqs: bool, default is True
            Add the sum of frequencies of the represented
            (and only those) frequencies
        plot_atomtypes : bool, default is False
            Add stripes to frequency bars to include
            the atom-types (backbone, sidechain, etc)
        sort_by_freq : boolean, default is False
            The frequencies are by default plotted in the order
            in which the :obj:`ContactPair`-objects are stored
            in the :obj:`ContactGroup`-object's _contact_pairs
            This order depends on the ctc_cutoff_Ang originally
            used to instantiate this :obj:`ContactPair`
            If True, you can re-sort them with this cutoff for
            display purposes only (the original order is untouched)

        Returns
        -------
        ax : :obj:`~matplotlib.axes.Axes`
        """

        assert self.is_neighborhood, "This ContactGroup is not a neighborhood, use ContactGroup.plot_freqs_as_bars() instead"

        ax = self.plot_freqs_as_bars(ctc_cutoff_Ang,
                                     ax=ax,
                                     xlim=xmax,
                                     shorten_AAs=shorten_AAs,
                                     truncate_at=None,
                                     atom_types=plot_atomtypes,
                                     sort_by_freq=sort_by_freq,
                                     switch_off_Ang=switch_off_Ang,
                                     label_fontsize_factor=label_fontsize_factor,
                                     color=color,
                                     sum_freqs=sum_freqs
                                     )
        return ax

    def _get_hatches_for_plotting(self, ctc_cutoff_Ang, switch_off_Ang=None):
        r"""
        Wrapper around :obj:`self.relative_frequency_formed_atom_pairs_overall_trajs`
        to fill zeroes and invert labels ["SC-BB"] labels so that the anchor
        residue always comes first in case of this :obj:`ContactGroup` being a
        neighborhood

        Parameters
        ----------
        ctc_cutoff_Ang
        switch_off_Ang

        Returns
        -------
        df : :obj:`pandas.DataFrame`
            filled zeroes and swapped ["BB-SC"]["SC-BB"] columns when necessary

        """
        list_of_dicts = self.relative_frequency_formed_atom_pairs_overall_trajs(ctc_cutoff_Ang,
                                                                                switch_off_Ang=switch_off_Ang)

        df = _DF(list_of_dicts, columns=_hatchets).fillna(0) # Letting pandas work for us filling zeroes
        swap_order = [ii for ii, ictc in enumerate(self._contacts) if ictc.residues.anchor_index==1]
        if len(swap_order)>0:
            df.loc[swap_order,["SC-BB", "BB-SC"]] = df.loc[swap_order,["BB-SC", "SC-BB"]].values
        return df

    def _add_hatching_by_atomtypes(self, jax, ctc_cutoff_Ang, display_order=False, switch_off_Ang=None,
                                   ):
        r"""
        Add hatches representing contact-type to the frequency bars in :obj:`jax`

        A small legend will appear at the bottom of the plot

        Parameters
        ----------
        jax : :obj:`~matplotlib.axes.Axes`
            The axis where the frequency bars where plotted
        ctc_cutoff_Ang : float
            The cutoff that was used (otherwise we cannot compute atomtype freqs)
        order : iterable of ints, default is None
            If None, the hatches will be assigned to the bars in
            the same order they appear in
        display_order : iterable of ints, default is False
            The hatches are by default plotted in the order
            in which the :obj:`ContactPair`-objects are stored
            in the :obj:`ContactGroup`-object's _contact_pairs
            This order depends on the ctc_cutoff_Ang originally
            used to instantiate this :obj:`ContactPair`
            Pass an order here to re-sort them for a different cutoff for
            display purposes only (the original order is untouched)
        switch_off_Ang

        Returns
        -------
        Nothing

        """

        hatched_lists = self._get_hatches_for_plotting(ctc_cutoff_Ang, switch_off_Ang=switch_off_Ang).values
        if display_order is not None:
            hatched_lists = hatched_lists[display_order]
        heights = _np.array([ipatch.get_height() for ipatch in jax.patches])
        width = jax.patches[0].get_width()
        color = jax.patches[0].get_facecolor()

        w_hatched_lists = hatched_lists*heights[:,_np.newaxis]
        for ii, key in enumerate(_hatchets.keys()):
            jax.bar(_np.arange(len(w_hatched_lists)),
                    w_hatched_lists[:,ii],
                    color="r",
                    fill=False,
                    ec="w",
                    #ec="lightgray",
                    alpha=.5,
                    width=width*1.,
                    fc=None,
                    bottom = w_hatched_lists[:,:ii].sum(1),
                    hatch=_hatchets[key],
                    lw=0)

        # Add the hatchet_legend
        leg1 = jax.get_legend()
        # Empty plots
        _hatchets_to_plot = [key for ii, key in enumerate(_hatchets.keys()) if w_hatched_lists[:,ii].sum()>0]
        ebars = [
            jax.bar(_np.nan, _np.nan,
                    color="r",
                    #fill=True,
                    ec="w",
                    fc=color,
                    hatch=_hatchets[key],
                    #width=.01,
                    lw=0)[0]
            for key in _hatchets_to_plot]

        pd = _mdcplots.plots._points2dataunits(jax)[1]
        try:
            lowbar_fspts = jax.texts[0].get_fontsize() * .75
        except IndexError:
            lowbar_fspts = _rcParams["font.size"] * .75
        lowbar_fsaus = lowbar_fspts / pd
        y_leg = -2 * lowbar_fsaus  # fudged to "close enough"
        place_legend = lambda y: getattr(jax, "legend")(ebars, _hatchets_to_plot,
                                                        loc=[0, y],
                                                        ncol=4,
                                                        framealpha=0,
                                                        frameon=False,
                                                        fontsize=lowbar_fspts,
                                                        handletextpad=.1,
                                                        columnspacing=1,
                                                        handlelength=1.)
        leg2 = place_legend(y_leg)

        cc, rend = 0, jax.figure.canvas.get_renderer()
        while jax.bbox.overlaps(leg2.get_window_extent(renderer=rend)):
            leg2.remove()
            y_leg += y_leg*.05
            leg2 = place_legend(y_leg)
            #print(cc,y_leg)
            cc+=1
            if cc>5:
                break
        if leg1 is not None:
            jax.add_artist(leg1)

    def plot_distance_distributions(self,
                                    bins=10,
                                    xlim=None,
                                    jax=None,
                                    shorten_AAs=False,
                                    ctc_cutoff_Ang=None,
                                    legend_sort=True,
                                    label_fontsize_factor=1,
                                    max_handles_per_row=4,
                                    defrag=None):

        r"""
        Plot distance distributions for the distance trajectories
        of the contacts

        The title will get try to get the name from :obj:`self.name`

        Parameters
        ----------
        bins : int, default is 10
            How many bins to use for the distribution
        xlim : iterable of two floats, default is None
            Limits of the x-axis.
            Outlier can stretch the scale, this forces it
            to a given range
        jax : :obj:`~matplotlib.axes.Axes`, default is None
            One will be created if None is passed
        shorten_AAs: bool, default is False
            Use amino-acid one-letter codes
        ctc_cutoff_Ang: float, default is None
            Include in the legend of the plot how much of the
            distribution is below this cutoff. A vertical line
            will be draw at this x-value
            nearest bonded neighbors were excluded
        legend_sort : boolean, default is True
            Sort the legend in descending order of
            frequency. Has only an effect when
            :obj:`ctc_cutoff_Ang` is not None
        label_fontsize_factor : int, default is 1
            Labels will be written in a fontsize
            rcParams["font.size"] * label_fontsize_factor
        max_handles_per_row: int, default is 4
            legend control
        defrag : char, default is None
            Delete fragment labels from
            the residue labels, "G30@frag1"->"G30".
            If None, don't delete the fragment label

        Returns
        -------
        jax : :obj:`~matplotlib.axes.Axes`

        """
        if jax is None:
            _plt.figure(figsize=(7, 5))
            jax = _plt.gca()

        if self.is_neighborhood:
            title = self.anchor_res_and_fragment_str
            label_bars = self.partner_res_and_fragment_labels
            if shorten_AAs:
                title = self.anchor_res_and_fragment_str_short
                label_bars = self.partner_res_and_fragment_labels_short
        else:
            title = self.name
            if title is None:
                title = self.__class__.__name__
            label_bars = self.ctc_labels_w_fragments_short_AA

        if defrag is not None:
            title = _mdcu.str_and_dict.defrag_key(title,defrag=defrag)
            label_bars = [_mdcu.str_and_dict.defrag_key(ilab,defrag=defrag) for ilab in label_bars]

        # Cosmetics

        title_str = "Distance distribution(s) for %s"%_mdcu.str_and_dict.latex_superscript_fragments(title)
        if ctc_cutoff_Ang is not None:
            title_str += "\nresidues within %2.1f $\AA$"%(ctc_cutoff_Ang)
            jax.axvline(ctc_cutoff_Ang,color="k",ls="--",zorder=-1)
        if self.neighbors_excluded not in [None,0]:
            title_str += "\n%u nearest bonded neighbors excluded" % (self.neighbors_excluded)
        jax.set_title(title_str)

        # Base plot
        for ii, ((h, x), label) in enumerate(zip(self._distributions_of_distances(bins=bins), label_bars)):
            label = _mdcu.str_and_dict.latex_superscript_fragments(label)
            if ctc_cutoff_Ang is not None:
                if ii==0:
                    freqs = self.frequency_per_contact(ctc_cutoff_Ang)
                label+=" (%u%%)"%(freqs[ii]*100)
            jax.plot(x[:-1] * 10, h, label=label)
            jax.fill_between(x[:-1]*10, h, alpha=.15)
        if xlim is not None:
            jax.set_xlim(xlim)

        jax.set_xlabel("D / $\AA$")
        jax.set_ylabel("counts ")
        jax.set_ylim([0,jax.get_ylim()[1]])
        jax.legend(fontsize=_rcParams["font.size"]*label_fontsize_factor/self.n_ctcs**.25,
                   ncol=_np.ceil(self.n_ctcs / max_handles_per_row).astype(int),
                   loc=1,
                   )
        if ctc_cutoff_Ang is not None and legend_sort:
            handles, labels = jax.get_legend_handles_labels()
            jax.legend([handles[ii] for ii in _np.argsort(freqs)[::-1]], [labels[ii] for ii in _np.argsort(freqs)[::-1]],
                       fontsize=_rcParams["font.size"] * label_fontsize_factor / self.n_ctcs ** .25,
                       ncol=_np.ceil(self.n_ctcs / max_handles_per_row).astype(int),
                       loc=1
                       )
        jax.figure.tight_layout()

        return jax

    @_kwargs_subs(ContactPair.plot_timetrace)
    def plot_timedep_ctcs(self, panelheight=3, plot_N_ctcs=True, pop_N_ctcs=False, skip_timedep=False,
                          **plot_timetrace_kwargs):
        r"""
        For each trajectory, plot the time-traces of the all the contacts
        (one per panel) and/or the timetrace of the overall number of contacts

        In order for the number of contacts to be plotted,
        `ctc_cutoff_Ang` should be provided.

        Parameters
        ----------
        panelheight : float, default is 3
            The height of the per-contact panels, in inches
        plot_N_ctcs : bool, default is True
            Add an extra panel at the bottom of the figure containing
            the number of formed contacts for each frame for each trajecotry
            A valid cutoff has to be passed along in :obj:`plot_contact_kwargs`
            otherwise this has no effect
        pop_N_ctcs : bool, default is False
            Put the panel with the number of contacts in a separate figure
            A valid cutoff has to be passed along in :obj:`plot_contact_kwargs`
            otherwise this has no effect
        skip_timedep : bool, default is False
            Skip plotting the individual timetraces and plot only
            the time trace of overall formed contacts. This sets
            pop_N_ctcs to True internally
        plot_timetrace_kwargs: dict
            Optional parameters for :obj:`mdciao.contacts.ContactPair.plot_timetrace`,
            which are documented below:

        Other Parameters
        ---------
        %(substitute_kwargs)s

        Returns
        -------
        list_of_figs : list
            The wanted figure(s)

        Note
        ----
        The keywords `plot_N_ctcs`, `pop_N_ctcs`, and `skip_timedep`
        allow this method to both include or totally exclude the total
        number of contacts and/or the time-traces in the figure.
        This might change in the future, it was coded this way
        to avoid breaking the command_line tools API.
        Also note that some combinations will produce an empty return!


        """
        valid_cutoff = "ctc_cutoff_Ang" in plot_timetrace_kwargs.keys() \
                       and plot_timetrace_kwargs["ctc_cutoff_Ang"] > 0

        myax = None
        figs_to_return = []
        if self.n_frames_total==1:
            #print("Just one frame, not plotting any time-traces")
            return figs_to_return

        if skip_timedep:
            pop_N_ctcs = True

        if pop_N_ctcs:
            assert plot_N_ctcs, "If just_N_ctcs is True, plot_N_ctcs has to be True also"

            fig_N_ctcs = _plt.figure(
                figsize=(10, panelheight),
            )
            ax_N_ctcs = _plt.gca()


        if self.n_ctcs > 0 and not skip_timedep:
            n_rows = self.n_ctcs
            if plot_N_ctcs and valid_cutoff and not pop_N_ctcs:
                n_rows +=1
            myfig, myax = _plt.subplots(n_rows, 1,
                                        figsize=(10, n_rows * panelheight),
                                        squeeze=False)
            figs_to_return.append(myfig)
            myax = myax[:,0]
            axes_iter = iter(myax)

            # Plot individual contacts
            for ictc in self._contacts:
                ictc.plot_timetrace(next(axes_iter),
                                    **plot_timetrace_kwargs
                                    )

        if valid_cutoff:
            if plot_N_ctcs:
                if pop_N_ctcs:
                    figs_to_return.append(fig_N_ctcs)
                else:
                    ax_N_ctcs = next(axes_iter)
            else:
                ax_N_ctcs = None
            ctc_cutoff_Ang = plot_timetrace_kwargs.pop("ctc_cutoff_Ang")
            for pkey in ["shorten_AAs", "ylim_Ang"]:
                try:
                    plot_timetrace_kwargs.pop(pkey)
                except KeyError:
                    pass
            if ax_N_ctcs is not None:
                self._plot_timedep_Nctcs(ax_N_ctcs,
                                     ctc_cutoff_Ang,
                                     **plot_timetrace_kwargs,
                                     )
                if pop_N_ctcs:
                    iax2 = ax_N_ctcs.twiny()
                    iax2.set_xlim(ax_N_ctcs.get_xlim())
                    iax2.set_xticklabels([])

        if myax is not None:
            for ii, iax in enumerate(myax):
                iax2 : _plt.Axes = iax.twiny()
                iax2.set_xlim(iax.get_xlim())
                if ii>0:
                    iax2.set_xticklabels([])
                    iax2.set_xlabel(None)
                else:
                    iax2.set_xlabel(myax[0].get_xlabel())

            # Once the twins have been set, eliminate ticks and labels
            # for all except the last one
            [iax.set_xticklabels([]) for iax in myax[:self.n_ctcs-1]]
            [iax.set_xlabel(None) for iax in myax[:self.n_ctcs - 1]]

        # This needs to be out of the if in case we popped N_ctcs
        [ifig.tight_layout(pad=0, h_pad=0, w_pad=0) for ifig in figs_to_return]

        return figs_to_return

    def _plot_timedep_Nctcs(self,
                            iax,
                            ctc_cutoff_Ang,
                            switch_off_Ang=None,
                            color_scheme=None,
                            dt=1, t_unit="ps",
                            n_smooth_hw=0,
                            background=True,
                            max_handles_per_row=4,
                            ):
        #Plot ncontacts in the last frame
        if color_scheme is None:
            color_scheme = _rcParams['axes.prop_cycle'].by_key()["color"]
        color_scheme = _color_tiler(color_scheme, self.n_trajs)
        icol = iter(color_scheme)
        for n_ctcs_t, itime, traj_name in zip(self.n_ctcs_timetraces(ctc_cutoff_Ang, switch_off_Ang=switch_off_Ang),
                                              self.time_arrays,
                                              self.trajlabels):
            _mdcplots.plot_w_smoothing_auto(iax, n_ctcs_t, traj_name, next(icol), x=itime * dt,
                                            background=background, n_smooth_hw=n_smooth_hw)

        iax.set_ylabel('$\sum$ [ctcs < %s $\AA$]'%(ctc_cutoff_Ang))
        iax.set_xlabel('t / %s'%t_unit)
        iax.set_xlim([self.time_min*dt,self.time_max*dt])
        iax.set_ylim([0,iax.get_ylim()[1]])
        iax.legend(fontsize=_rcParams["font.size"]*.75,
                   ncol=_np.ceil(self.n_trajs / max_handles_per_row).astype(int),
                   loc=1,
                   )

    def plot_timedep_ctcs_matrix(self, ctc_cutoff_Ang,
                                 inches_per_contact=.35,
                                 figsize=None,
                                 panelwidth=10,
                                 color="lightblue",
                                 shorten_AAs=True,
                                 dt=1,
                                 t_unit='ps',
                                 grid=True,
                                 show_freqs=True,
                                 anchor=None,
                                 bookends=True,
                                 defrag=None,
                                 ctc_control=None,
                                 ) -> tuple:
        r"""
        Per-trajectory time-traces of the formed contacts, shown as binary traces, i.e. formed or not formed.

        Each trajectory gets displayed in its own panel.

        Note
        ----
        Contacts are shown in descending order of contact-frequency,
        as obtained using `ctc_cutoff_Ang`, over all dataset. Expect
        different orders when changing `ctc_cutoff_Ang`.

        Parameters
        ----------
        ctc_cutoff_Ang : float
            The cutoff to use, in Angstrom
        inches_per_contact : float, default is .5
            The height, in inches, that each contact
            will take up on the whole plot. Making
            this number too small to make the figure
            look flatter might squeeze contact-labels
            vertically, try instead using `panaelwidth`.
        figsize : tuple, default is None,
            Default behavior is to set the size of
            the figure automatically as

            height, width = self.n_trajs * self.n_ctcs * inches_per_contact, panelwidth

            s.t. figure sizes are consistent across systems and number
            of contacts. However, you can override this behavior
            by setting the figsize yourself here.
        panelwidth : float, default is 10
            The width of the figure, in inches
        color : any color-like, default is "lightblue"
            The color assigned to the formed contacts
        shorten_AAs : bool, default is True
            Whether to use short verions of residue names
        dt : float, default is 1
            How many units of `t_unit` one frame represents
        t_unit : str, default is "ps"
            The time unit with which to label the x-axis
        grid : boolean, default is True
            Overlap a grid of faint dashed lines on x and y ticks
        show_freqs : bool, default is True
            Use the right-handside y-axis to annotate each
            contact with its contact-frequency. When multiple
            trajectories are plotted, the label includes
            per-trajectory frequency and overall frequency.
        anchor : str, default is None
            This string will be deleted from the contact labels,
            leaving only the partner-residue to identify the contact.
            The final anchor label will be that of the deleted keys
            (allows for keeping e.g. pre-existing consensus nomenclature).
            No consistency-checks are carried out, i.e. use
            at your own risk (plus it looks ugly, somehow).
        bookends : bool, default is True
            Indicate the beginning and end of each trajectory
            with a faint dashed line, to differentiate non
            formed contacts from simply absent trajectory data.
            Only has effect if trajectories have different
            starting or ending timestamps.
        defrag : bool, default is None
            Whether or not to include the fragment
            information in the contact labels
        ctc_control : None, float or int, default None
            Control the number of contacts that gets
            plotted. Default is to show all regardless
            of their frequency value.
             * If integer, interpret directly
               as number of contacts to be shown, e.g.
               `ctc_control` = 5 means show the 5 most frequent
               contacts (regardless of how many other there might be).
             * If float must be between [0,1]. It is interpreted
               as fraction of the total number of contacts to keep
               over all dataset, i.e. ctc_control=.75 means show contacts
               until 75% of all aggregated frequency is shown.
             * If None show all contacts regardless of their
               frequency.
            The difference between None and 1.0 (100% of overall frequency)
            is that `ctc_control` = None will still show zero-frequency
            contacts, whereas `ctc_control` = 1.0 won't,
            since 100% of overall frequency is achieved *without*
            the zero-frequency contacts

        Returns
        -------
        fig : :obj:`~matplotlib.pyplot.Figure`
            The figure with the plots
        plotted_freqs : dict
            A dictionary keyed with
            the plotted contact labels and
            valued with the plotted overall frequencies.
            Keys are sorted in the same order
            as plotted.
        plotted_trajs :  list
            The binary trajectories, as
            plotted, i.e. each item of
            this list is a np.ndarray of
            shape (len(plotted_freqs), n_frames_i),
            where i is the trajectory index.
            The order of the rows is the same
            as the order of the keys in `plotted_freqs`.
        """

        #Freqs
        overall_freqs = self.frequency_per_contact(ctc_cutoff_Ang)
        desc_order_of_freq = _np.argsort(overall_freqs)[::-1]
        bintrajs =   self.binarize_trajs(ctc_cutoff_Ang, order="traj")
        freqs_per_traj = self.frequency_per_traj(ctc_cutoff_Ang)

        #Time
        scaled_global_time_min, scaled_global_time_max = self.time_min * dt, self.time_max * dt

        # Figure
        cmap = _mplcolors.ListedColormap([[0, 0, 0, 0], color], N=2)
        n_rows_per_panel = [self.n_ctcs if ctc_control is None else _mdcu.lists._get_n_ctcs_from_freqs(ctc_control, overall_freqs[desc_order_of_freq])[0]][0]
        ctc_labels = _np.array(
            self.gen_ctc_labels(AA_format={True: "short", False: "long"}[shorten_AAs], fragments=not bool(defrag)))
        if anchor is not None:
            idict, deleted_half_keys = _mdcu.str_and_dict.delete_exp_in_keys({key : None for key in ctc_labels}, anchor)
            if len(_np.unique(deleted_half_keys)) > 1:
                raise ValueError("The anchor patterns differ by key, this is strange: %s" % deleted_half_keys)
            else:
                ctc_labels = _np.array(list(idict.keys()))
                anchor = _mdcu.str_and_dict.defrag_key(deleted_half_keys[0], defrag=defrag, sep=" ")

        if figsize is None:
            figsize = (panelwidth, n_rows_per_panel * inches_per_contact * self.n_trajs)
        myfig, myax = _plt.subplots(self.n_trajs, 1, figsize=figsize, squeeze=False,tight_layout=True)
        myfig : _plt.Figure
        plotted_freqs = {key:val for key, val in zip(ctc_labels[desc_order_of_freq[:n_rows_per_panel]],
                                                     overall_freqs[desc_order_of_freq[:n_rows_per_panel]])}
        plotted_bintrajs = []
        for ii, itraj in enumerate(bintrajs):
            scaled_time_array = self.time_arrays[ii] * dt
            extent = [scaled_time_array[0], scaled_time_array[-1], n_rows_per_panel-.5, 0-.5]

            iax : _plt.Axes = myax[ii,0]
            _plt.sca(iax)
            _plt.matshow(itraj.T[desc_order_of_freq[:n_rows_per_panel]], fignum=0, aspect="auto", cmap=cmap, extent=extent)
            plotted_bintrajs.append(itraj.T[desc_order_of_freq[:n_rows_per_panel]])
            iax.set_yticks(_np.arange(n_rows_per_panel))
            iax.set_yticklabels([_mdcu.str_and_dict.latex_superscript_fragments(lab) for lab in ctc_labels[desc_order_of_freq[:n_rows_per_panel]]])
            iax.set_xlim(scaled_global_time_min - .5 * dt, scaled_global_time_max - .5 * dt)
            myfig.draw_without_rendering()
            iax2 : _plt.Axes = iax.twiny()
            iax2.set_xticks([])
            iax2.set_xlim(scaled_global_time_min - .5 * dt, scaled_global_time_max - .5 * dt)
            iax.tick_params(axis="x", labelbottom=True, labeltop=True)
            iax.xaxis.set_ticks_position("both")
            rend = iax.figure.canvas.get_renderer()

            if ii == 0:
                y_max = _np.max([iax.transAxes.inverted().transform(txt.get_window_extent(rend).corners()[-1])[-1]
                                 for txt in iax.get_xticklabels()])
                iax.text(x=.5, y=y_max,
                         s='t / %s' % _mdcu.str_and_dict.replace4latex(t_unit),
                         va="center", ha="center",
                         transform=iax.transAxes,
                         )
                if anchor is not None:
                    iax.text(
                        0, y_max,
                        "$\downarrow$ %s and$\downarrow$   " % _mdcu.str_and_dict.latex_superscript_fragments(anchor),
                        va="top",
                        transform=iax.transAxes,
                        ha='right')
            if self.n_trajs==1:
                iax.tick_params(axis="x", labelbottom=True, labeltop=True)
                iax.set_xlabel('t / %s' % _mdcu.str_and_dict.replace4latex(t_unit))
            else:
                if ii==0:
                    iax.tick_params(axis="x", labelbottom=False, labeltop=True)
                elif 0 < ii < self.n_trajs -1:
                    iax.tick_params(axis="x", labelbottom=False, labeltop=False)
                elif ii == self.n_trajs -1:
                    iax.tick_params(axis="x", labelbottom=True, labeltop=False)
                    iax.set_xlabel('t / %s' % _mdcu.str_and_dict.replace4latex(t_unit))

            if grid:
                iax.grid(axis="x", ls='--',lw=.5, color='k', alpha=.75, zorder=10)
                _plt.hlines(_np.arange(n_rows_per_panel) + .5, scaled_global_time_min - .5, scaled_global_time_max +.5,
                            ls='--', lw=.5, color='k', alpha=.75, zorder=10
                            )
            if bookends:
                if scaled_time_array[0]>scaled_global_time_min:
                    iax.axvline(scaled_time_array[0],  ls='--', lw=.5, color=color, zorder=10)
                if scaled_time_array[-1] < scaled_global_time_max:
                    iax.axvline(scaled_time_array[-1], ls='--', lw=.5, color=color, zorder=10)

            if show_freqs:
                iax2 = iax.twinx()
                iax2.set_xlim(iax.get_xlim())
                iax2.set_ylim(iax.get_ylim())
                iax2.set_yticks(_np.arange(n_rows_per_panel))
                if self.n_trajs==1:
                    ylabels = ["%u%% " % (ifreq * 100) for ifreq in overall_freqs[desc_order_of_freq[:n_rows_per_panel]]]
                else:
                    ylabels = ["%u%% (%u%% overall)" % (ifreq * 100, ofreq * 100) for ifreq, ofreq in zip(freqs_per_traj[ii][desc_order_of_freq[:n_rows_per_panel]],
                                                                                                          overall_freqs[desc_order_of_freq[:n_rows_per_panel]])]
                labs = iax2.set_yticklabels(ylabels, va="center")


                if ii==0:
                    iax.text(
                        1, y_max,
                        "$\downarrow$ freq@%3.1f $\\AA\downarrow$"%ctc_cutoff_Ang,
                        va="top",
                        transform=iax.transAxes,
                        ha='left')

            iax.plot(_np.nan, _np.nan, " ", label=self._contacts[0].labels.trajstrs[ii])
            iax.legend(handlelength=0)

        #https://stackoverflow.com/a/44971177
        w, h = myfig.get_size_inches()
        padding_h =  myfig.subplotpars.top - myfig.subplotpars.bottom
        myfig.set_size_inches(w, h/padding_h)
        return myfig, plotted_freqs, plotted_bintrajs

    def plot_frequency_sums_as_bars(self,
                                    ctc_cutoff_Ang,
                                    title_str,
                                    switch_off_Ang=None,
                                    xmax=None,
                                    jax=None,
                                    shorten_AAs=False,
                                    label_fontsize_factor=1,
                                    truncate_at=0,
                                    bar_width_in_inches=.75,
                                    list_by_interface=False,
                                    sort_by_freq=True,
                                    interface_vline=False):
        r"""
        Bar plot with per-residue sums of frequencies (called \Sigma in mdciao)

        Parameters
        ----------
        ctc_cutoff_Ang : float
            The cutoff to use
        title_str : str
            The title of the plot
        switch_off_Ang : float, default is None
            TODO
        xmax : float, default is None
            X-axis will extend from -.5 to xmax+.5
        jax : obj:`~matplotlib.axes.Axes``, default is None
            If None, one will be created, else draw here
        shorten_AAs : boolean, default is False
            Unused ATM
        label_fontsize_factor : float, default is 1
            Some control over fontsizes when plotting a high
            number of bars
        truncate_at : float, default is 0
            Do not show sums of freqs lower than this value
        bar_width_in_inches : float, default is .75
            If no :obj:`jax` is parsed, this controls that the
            drawn figure always has a size proportional to the
            number of frequencies being shown. Allows for
            combining multiple subplots with different number of bars
            in one figure with all bars equally wide regardles of
            the subplot
        list_by_interface : boolean, default is True
            Separate residues by interface
        sort_by_freq : boolean, default is True
            Sort sums of freqs in descending order
        interface_vline : bool, default is False
            Plot a vertical line visually separating both interfaces

        Returns
        -------
        ax : :obj:`~matplotlib.axes.Axes`

        """

        # Base list of dicts
        frq_dict_list = self.frequency_sum_per_residue_names(ctc_cutoff_Ang,
                                                             switch_off_Ang=switch_off_Ang,
                                                             sort_by_freq=sort_by_freq,
                                                             shorten_AAs=shorten_AAs,
                                                             list_by_interface=list_by_interface)

        # TODO the method plot_freqs_as_bars is very similar but
        # i think it's better to keep them separated

        # [j for i in klist for j in i]
        label_bars = [j for idict in frq_dict_list for j in idict.keys()]
        freqs = _np.array([j for idict in frq_dict_list for j in idict.values()])

        # Truncate
        label_bars = [label_bars[ii] for ii in _np.argwhere(freqs>truncate_at).squeeze()]
        freqs = freqs[freqs>truncate_at]

        xvec = _np.arange(len(freqs))
        if jax is None:
            _plt.figure(figsize=(_np.max((7, bar_width_in_inches * len(freqs))), 5))
            jax = _plt.gca()

        patches = jax.bar(xvec, freqs,
                          width=.25)
        yticks = _np.arange(.5,_np.max(freqs)+.25, .5)
        jax.set_yticks(yticks)
        jax.set_xticks([])
        [jax.axhline(ii, color="lightgray", linestyle="--", zorder=-1) for ii in yticks]

        # Cosmetics
        jax.set_title(
            "Average nr. contacts @%2.1f $\AA$ \nper residue of '%s'"
            % (ctc_cutoff_Ang, _mdcu.str_and_dict.replace4latex(title_str)))

        _mdcplots.add_tilted_labels_to_patches(jax,
                                               label_bars[:(jax.get_xlim()[1]).astype(int) + 1],
                                               label_fontsize_factor=label_fontsize_factor,
                                               trunc_y_labels_at=.65 * _np.max(freqs),
                                               single_label=True,
                                               )

        if xmax is not None:
            jax.set_xlim([-.5, xmax + 1 - .5])

        if list_by_interface and interface_vline:
            xpos = len([ifreq for ifreq in frq_dict_list[0].values() if ifreq >truncate_at])
            jax.axvline(xpos-.5,color="lightgray", linestyle="--",zorder=-1)
        return jax

    @_kwargs_subs(_mdcflare.freqs2flare, exclude=["fragments", "SS", "fragment_names", "colors", "top"])
    def plot_freqs_as_flareplot(self, ctc_cutoff_Ang,
                                fragments=None,
                                fragment_names=None,
                                fragment_colors=None,
                                consensus_maps=None,
                                SS=None,
                                scheme='auto',
                                **kwargs_freqs2flare,
                                ):
        r"""
        Produce contact flareplots by wrapping around :obj:`mdciao.flare.freqs2flare`

        Note
        ----
        The logic to assign fragments and colors can lead to
        unexpected behavior in cases where too much guess-work
        has to be done. If a particular combination of fragments
        and colors is desired but not achievable through this
        method, it is *highly recommended* the user uses
        :obj:`mdciao.flare.freqs2flare` directly and experiment
        there with parameter combinations. It is also a good
        idea to check out the notebook called "Controlling Flareplots"

        Parameters
        ----------
        ctc_cutoff_Ang : float
            The cutoff to use
        fragments : list of iterables, default is None
            The way the topology is fragmented. Default
            is to put all residues in one fragment. This
            optarg can modify the behaviour of scheme='all',
            since residues absent from :obj:`fragments`
            will not be plotted, see below.
        fragment_names : list of strings, default is None
            The fragment names, at least len(fragments)
        fragment_colors : None or list of color-likes
            Will be used to give the `fragments`
            their colors, needs to be color-like
            and of len(fragments)
        consensus_maps : list, default is None
            The items of this list are either:
             * indexables containing the consensus
                labels (strings) themselves. They
                need to be "gettable" by residue index, i.e.
                dict, list or array. Typically, one
                generates these maps by using the top2labels
                method of the LabelerConsensus object
             * :obj:`LabelerConsensus`-objects
                When these objects are passed, their
                top2labels and top2fragments methods are
                called on-the-fly, generating not only
                the consensus labels but also the consensus
                fragments (i.e. subdomains) to further fragment
                the topology into sub-domains, like TM6 or G.H5.
                If :obj:`fragments` are parsed, they will be
                made compatible with the consensus fragments.
            If you want the consensus labels but not
            the sub-fragmentation, simply use the first option.
        SS : secondary structure information, default is None
            Whether and how to include information about
            secondary structure. Can be many things:
             * triple of ints (CP_idx, traj_idx, frame_idx)
                Go to contact group CP_idx, trajectory traj_idx
                and grab this frame to compute the SS.
                Will read xtcs when necessary or otherwise
                directly grab it from a :obj:`mdtraj.Trajectory`
                in case it was passed. Ignores potential stride
                values.
                See :obj:`ContactPair.time_traces` for more info
             * True
                same as [0,0,0]
             * None or False
                Do nothing
             * :obj:`mdtraj.Trajectory`
                Use this geometry to compute the SS
             * string
                Path to a filename, of which only
                the first frame will be read. The
                SS will be computed from there.
                The file will be tried to read
                first without topology information
                (e.g. .pdb, .gro, .h5) will work,
                and when this fails, self.top
                will be passed (e.g. .xtc, .dcd)
             * array_like
                Use the SS from here, s.t. ss_inf[idx]
                gives the SS-info for the residue
                with that idx
        scheme : str, default is 'auto'
            How to decide which residues to plot
             * 'all'
                plot as many residues as possible. E.g.,
                if a :obj:`self.topology` is present,
                plot all its residues. This can be modified
                with `fragments`, see above. Using
                'all' without any `fragments` means that the
                topology won't be separated into interface fragments,
                even if it is an interface. Given that
                some of the topology (which the user
                insists on plotting) might not have been
                assigned to either side of the interface,
                it's unclear how to proceed here.
             * 'interface':
                use only the fragments in
                :obj:`self.interface_fragments`. Will
                only work if self.is_interface is True
             * 'auto'
                Uses :obj:`self.is_interface` to decide. If True,
                :obj:`scheme` is set to 'interface'.
                If False, e.g. a residue neighborhood or
                a site, then :obj:`scheme` is set to 'all'
             * 'interface_sparse':
                like 'interface', but using the input :obj:`fragments`
                to break self.interface_fragments (which are only two, 
                by definition) further down into other fragments.
                Of these, show only the ones where at least one residue
                participates in the interface. If :obj:`fragments` is
                None, `scheme='interface'` and `scheme='interface_sparse'`
                are the same thing.
             * 'residues':
                plot only the residues present in self.res_idxs_pairs
             * 'residues_sparse' :
                plot only the residues that have a non-zero
                frequency
             * 'consensus_sparse':
                like 'interface_sparse', but
                leaving out sub-domains not participating
                in the interface with any contacts.For this,
                the :obj:`consensus_maps` need to
                be actual :obj:`LabelerConsensus`-objects
        kwargs_freqs2flare: dict
            Optional keyword arguments for :obj:`mdciao.flare.freqs2flare`.
            Note that many of these kwargs will be overwritten internally
            by this method, mostly to accommodate the scheme+fragment+color combinations,
            but not only (please see the note above). These are the kwargs
            that this method manipulates internally and might
            be overwritten:
             * `top`, `ss_array`, `fragments`, `fragment_names`
               `fragment_names`, `colors`
            Note that some of values in `kwargs_freqs2flare` (in particular `sparse_residues`)
            might alter (with or w/o conflict) the `scheme` option.
            The full list of optional arguments is listed below

        Other Parameters
        ----------------
        %(substitute_kwargs)s

        Returns
        -------
        ifig : :obj:`~matplotlib.figure.Figure`
        iax : :obj:`~matplotlib.axes.Axes`
        """

        # We need three (!) methods to guess around the fragments/names/colors...this is bad but "easier" to debug
        df = self._args2df(ctc_cutoff_Ang, fragments, fragment_names, consensus_maps, verbose=False)
        fcdf = _full_color_list(self.top, df, colors=fragment_colors)
        kwargs_freqs2flare.update(self._dataframe2flarekwargs(fcdf, scheme, sparse_residues=kwargs_freqs2flare.get("sparse_residues", None)))

        from_tuple, kwargs_freqs2flare["SS"] = _mdcu.residue_and_atom.get_SS(SS)

        # Introspect?
        if from_tuple:
            idx_cp, idx_traj, idx_frame = from_tuple
            traj = self._contacts[idx_cp].time_traces.trajs[idx_traj]
            if isinstance(traj,str):
                traj = _md.load(traj,top=self.top,frame=idx_frame)
            else:
                traj = traj[idx_frame]
                assert isinstance(traj,_md.Trajectory)
            kwargs_freqs2flare["SS"] = \
            _md.compute_dssp(traj)[0]

        kwargs_freqs2flare["top"]=self.top
        iax, __, flareplot_attrs = _mdcflare.freqs2flare(self.frequency_per_contact(ctc_cutoff_Ang),
                                       self.res_idxs_pairs,
                                       **kwargs_freqs2flare,
                                       )
        _mdcflare._utils.add_parent_labels(kwargs_freqs2flare, flareplot_attrs, {"fragments":fragments,
                                                                                 "fragment_names":fragment_names})
        if flareplot_attrs.get("parent_labels") is not None:
            outer_r_in_data_units = _mdcflare._utils._outermost_corner_of_fancypatches(flareplot_attrs["parent_labels"])
            _mdcflare._utils.change_axlims_and_resize_Texts(iax, outer_r_in_data_units)
        ifig = iax.figure
        #ifig.tight_layout()
        return ifig, iax

    def _args2df(self, ctc_cutoff_Ang, fragments, fragment_names, consensus_maps, verbose) -> _DF:
        r"""
        Construct a :obj:`~pandas.DataFrame` with the per-residue information for flareplot

        This DF will be passed to _dataframe2flarekwargs and _full_color_list before
        reaching freqs2flare.

        It's convenient to take a look here (inline or saving as spreadsheet)
        to identify potential sources of mislabeling.

        If no fragments are given, one single fragment containing all residues will be created

        If fragments but no fragment_names are given, fragments get the names frag 0, frag 1 etc

        Note
        ----
        The logic to populate the above optargs is split across
        three methods:
        * _dataframe2flarekwargs
        * _full_color_list
        * _args2df
        This is sub-optimal but has proven the easiest to debug,
        providing three different cut-points to look at the per-residue
        tables for values like fragment, fragment_names, and colors

        Parameters
        ----------
        ctc_cutoff_Ang
        fragments
        fragment_names
        consensus_maps

        Returns
        -------
        :obj:`~pandas.DataFrame`

        """
        kwargs_freqs2flare = {"fragments": fragments,
                              "fragment_names": fragment_names}

        list_of_dicts= [{"name":str(res)} for res in self.top.residues]
        if fragments is not None:
            for ii, ifrag in enumerate(fragments):
                for idx in ifrag:
                    try:
                        list_of_dicts[idx]["frag"]=ii

                        if fragment_names is None:
                            list_of_dicts[idx]["fragname"]="frag %u"%ii
                        else:
                            list_of_dicts[idx]["fragname"]=fragment_names[ii]
                    except IndexError:
                        pass
                        # We don't have to have fragment definitions for all residues
                        # If using same fragment definitions for diferent topologies
                        # the user is responsible for any mismatches
        else:
            [lod.update({"frag": 0, "fragname":"frag 0"}) for lod in list_of_dicts]

        for ii in [0, 1]:
            [list_of_dicts[res].update({"interface fragment":ii}) for res in self.interface_fragments[ii]]
            [list_of_dicts[res].update({"interface residx": ii}) for res in self.interface_residxs[ii]]

        if consensus_maps is not None:
            consensus_maps, consensus_frags = _consensus_maps2consensus_frags(self.top, consensus_maps, verbose=verbose, fragments=fragments)
            if len(consensus_frags) > 0:
                kwargs_freqs2flare["fragments"], kwargs_freqs2flare["fragment_names"] = \
                    _mdcfr.mix_fragments(self.top.n_residues - 1, consensus_frags, fragments, fragment_names)
                for frag, key in zip(kwargs_freqs2flare["fragments"], kwargs_freqs2flare["fragment_names"]):
                    for idx in frag:
                        list_of_dicts[idx].update({"consensus frag": key})

            for rr in self.top.residues:
                clab = _mdcn.choose_between_consensus_dicts(rr.index, consensus_maps, no_key=None)
                rlab = '%s%s' % (_mdcu.residue_and_atom.shorten_AA(rr, keep_index=True, substitute_fail="long"),
                                 _mdcu.str_and_dict.choose_options_descencing([clab], fmt='@%s'))
                list_of_dicts[rr.index].update({"textlabels": rlab})

        for ii, ifreq in self.frequency_sum_per_residue_idx_dict(ctc_cutoff_Ang).items():
            list_of_dicts[ii].update({"freq":ifreq})

        df = _DF(list_of_dicts)

        return df

    def _dataframe2flarekwargs(self, fcdf, scheme, zero_freq=1e-2, sparse_residues=None):
        r"""
        Populate the kwargs needed for freqs2flare from a dataframe

        After many tries, the stablest way to interface with freqs2flare
        is through the "sparse_residues" parameter, which overrides every
        other logic/guessing taking place inside freqs2flare.

        This is, of course, unless the user has provided themselves
        a "sparse_residues" kwarg, which is kept and used to trim-down
        the pre-residue information (currently only "colors") of fcdf

        So the main goal of this method is to populate
        * "sparse_residues"
        * "fragments"
        * "fragment_names"
        * "colors"

        Parameters
        ----------
        fcdf : :obj:`~pandas.DataFrame`
            Full-color DataFrame, It has already been pre-filled
            with per-residue information on fragments and colors
            by :obj:`mdciao.contacts.ContactGroup._full_color_list`
        scheme : str
            The scheme used for the fragmentation
            of the flareplot
        zero_freq : float, default is 0.01
            What to consider "zero" frequency
            default is less than one percent
        Returns
        -------
        kwargs : dict
            The optional arguments for :obj:`mdciao.flare.freqs2flare`

        """
        if scheme == 'auto':
            scheme = {True: 'interface',
                      False: 'all'}[self.is_interface]

        residues = _np.unique(_np.hstack(self.res_idxs_pairs))
        nonzero_residues = fcdf[fcdf.freq > zero_freq].index.values
        fragments = [_np.flatnonzero(fcdf.frag == ii) for ii in fcdf.frag.unique()]

        kwargs = {
            "fragments": fragments,
            "fragment_names": fcdf[~fcdf["fragname"].isnull()]["fragname"].unique()

        }
        if "textlabels" in fcdf.keys():
            kwargs.update({"textlabels": fcdf.textlabels.values.tolist()})

        if "consensus frag" in fcdf.keys():
            confrag_names = fcdf[~fcdf["consensus frag"].isnull()]["consensus frag"].unique()
            confrags = {confrag: fcdf[fcdf["consensus frag"] == confrag].index.values for confrag in confrag_names}
            kwargs["fragment_names"] = list(confrags.keys())
            kwargs["fragments"] = list(confrags.values())

        if scheme == "all":
            kwargs["sparse_residues"] = _np.arange(self.top.n_residues)
            kwargs["colors"] = fcdf["frag_color"].values

        elif scheme == "interface":
            assert self.is_interface
            interface_fragments = _np.unique(_np.hstack(self.interface_fragments))
            kwargs["sparse_residues"] = interface_fragments
            kwargs["colors"] = fcdf["intf_colors"].values[interface_fragments]
        elif scheme == "interface_sparse":
            assert self.is_interface
            kwargs["sparse_residues"] = _np.hstack([frag for frag in fragments
                                                    if set(frag).intersection(nonzero_residues)])
            kwargs["colors"] = fcdf["intf_colors"].values[kwargs["sparse_residues"]]
            kwargs["sparse_residues"] = kwargs["sparse_residues"][
                [_mplcolors.is_color_like(icol) for icol in kwargs["colors"]]]
            kwargs["colors"] = fcdf["intf_colors"].values[kwargs["sparse_residues"]]

        elif scheme == "residues":
            kwargs["sparse_residues"] = residues
            kwargs["colors"] = fcdf["frag_color"].values[residues]

        elif scheme == "residues_sparse":
            kwargs["sparse_residues"] = nonzero_residues
            kwargs["colors"] = fcdf["frag_color"].values[nonzero_residues]

        # elif scheme == "consensus":
        # assert "consensus frag" in fcdf.keys(), ValueError("Can't use 'scheme=consensus' if 'consensus_maps' doesn't contain the right objects.")
        # Would like to use groupby but need an index column name
        # good_confrags = {key: val for key, val in confrags.items()
        #                 if set(val).intersection(interface_residxs)}

        # kwargs["fragments"] = list(good_confrags.values())
        # kwargs["sparse_residues"] = _np.hstack(kwargs["fragments"])
        # kwargs["fragment_names"] = list(good_confrags.keys())
        # kwargs["colors"] = fcdf["frag_color"].values[kwargs["sparse_residues"]]

        elif scheme == "consensus_sparse":
            assert "consensus frag" in fcdf.keys(), ValueError(
                "Can't use 'scheme=consensus' if 'consensus_maps' doesn't contain the right objects.")
            good_confrags = {key: val for key, val in confrags.items()
                             if set(val).intersection(nonzero_residues)}
            kwargs["fragments"] = list(good_confrags.values())
            kwargs["sparse_residues"] = _np.hstack(kwargs["fragments"])
            kwargs["fragment_names"] = list(good_confrags.keys())
            kwargs["colors"] = fcdf["frag_color"].values[kwargs["sparse_residues"]]

        else:
            raise NotImplementedError(scheme)

        if sparse_residues is not None:
            kwargs["sparse_residues"] = sparse_residues
            kwargs["colors"] = kwargs["colors"][sparse_residues]

        return kwargs

    @property
    def stacked_time_traces(self):
        r"""
        All ContactPair time_traces stacked into an 2D np.array

        Returns
        -------
        data : np.ndarray
            The array is of shape(self.n_frames_total, self.n_ctcs)

        """
        if self._stacked_time_traces is None:
            self._stacked_time_traces = _np.vstack([_np.hstack(CP.time_traces.ctc_trajs) for CP in self._contacts]).T
        return self._stacked_time_traces

    @property
    def means(self):
        r"""
        Per-contact mean values over all distance time-traces

        Returns
        -------
        mean : 1D np.array of len(self.n_ctcs)
            No unit transformation is done,
            whatever was given at instantiation
            (most likely nanometers), is
            returned here

        """
        if self._means is None:
            self._means = _np.mean(self.stacked_time_traces,axis=0)
        return self._means

    @property
    def minima(self):
        r"""
        Per-contact minimum values over all distance time-traces

        Returns
        -------
        mean : 1D np.array of len(self.n_ctcs)
            No unit transformation is done,
            whatever was given at instantiation
            (most likely nanometers), is
            returned here

        """
        if self._minima is None:
            self._minima = _np.min(self.stacked_time_traces,axis=0)
        return self._minima

    @property
    def maxima(self):
        r"""
        Per-contact maximum values over all distance time-traces

        Returns
        -------
        mean : 1D np.array of len(self.n_ctcs)
            No unit transformation is done,
            whatever was given at instantiation
            (most likely nanometers), is
            returned here

        """
        if self._maxima is None:
            self._maxima = _np.max(self.stacked_time_traces,axis=0)
        return self._maxima


    @property
    def modes(self):
        r"""
        Per-contact `modes <https://en.wikipedia.org/wiki/Mode_(statistics)>`_ over all distance time-traces

        Note
        ----
        In order to quickly compute modes, residue-residue distances
        are multiplied by 1000 and rounded to integers, to be
        able to use :obj:`numpy.bincount` for speed.
        Then, the argmax(bincount) is returned

        Returns
        -------
        modes : 1D np.array of len(self.n_ctcs)
            No unit transformation is done,
            whatever was given at instantiation
            (most likely nanometers), is
            returned here
        """
        if self._modes is None:
            all_ctcs = self.stacked_time_traces
            assert all_ctcs.min() * 1e3 >= 1, "Distances are too small to represented as picometers. " \
                                              "Are some distances close to zero?"
            all_ctcspm = (all_ctcs * 1e3).round().astype(int)
            self._modes = _np.array([(_np.bincount(row).argmax()) * 1e-3 for row in all_ctcspm.T])

        return self._modes


    def repframes(self, scheme="mode",
                  ctc_cutoff_Ang=None,
                  return_traj=False,
                  show_violins=False,
                  n_frames=1):
        r"""
        Find representative frames for this :obj:`ContactGroup`

        A "representative frame" means, in this context, a frame
        that minimizes **the average distance** to the modes (or means)
        of the residue-residue distances contained in this object.

        Please note that "representative" can have other meanings
        in other contexts. Here, it's just a way to pick a frames/geometries
        that will most likely resemble most of what
        is also seen in the distributions, barplots and flareplots.

        Please also note that minimizing **averages** has its own
        limitations and might not always yield the best result,
        However, it is the easiest and quickest to implement.
        Feel free to use any of Sklearn's great regression tools
        under constraints to get a better "representative"

        Parameters
        ----------
        scheme : str, default is "mode"
            Two options:
            * "mode" : minimize average distance
              to the most likely distance, i.e.
              to the mode, i.e. to the
              distance values at which
              the distributions (:obj:`plot_distance_distributions')
              peak. You can check the modes in
              :obj:`~mdciao.contacts.ContactGroup.modes`
            * "mean" : minimize average distance
              to the mean values of the distances
              You can check the means in
              :obj:`~mdciao.contacts.ContactGroup.means`
            * "min" : minimize average distance
              to the minimum values of the distances
              You can check the means in
              :obj:`~mdciao.contacts.ContactGroup.minima`
            * "max" : minimize average distance
              to the maximum values of the distances
              You can check the means in
              :obj:`~mdciao.contacts.ContactGroup.maxima`
        ctc_cutoff_Ang : float, default is None
            THIS IS EXPERIMENTAL
            If given, the contact frequencies
            will be used as weights when computing
            the average. In cases with many contacts,
            many of them broken, this might help
        return_traj : bool, default is False
            If True, try to return also the
            :obj:`~mdtraj.Trajectory` objects
            Will fail that is not possible because
            the original files aren't accessible
            (or there weren't any)
        show_violins : bool, default is False
            Superimpose the distance values
            as dots on top of a violin plot,
            created by using the :obj:`plot_violins`
        n_frames : int, default is 1
            The number of representative
            frames to return

        Returns
        -------
        frames : list
            A list of :obj:`n_frames` tuples,
            each tuple containing the traj_idx
            and the frame_idx that minimize
            RMSDd
        RMSDd : np.ndarray
            A 1D array containing the root-mean-square-deviation
            (in Angstrom) over distances (not positions)
            of the returned :obj:`frames` to the
            computed :obj:`reference`. This mean
            is weighted by the contact frequencies
            in case a :obj:`ctc_cutoff_Ang` was given.
            Should always be in ascending order
        values : np.ndarray
            A 2D array of shape(n_frames, n_ctcs) containing
            the distance values of the :obj:`frames` in
            Angstrom
        trajs : list
            A list of :obj:`~mdtraj.Trajectory` objects
            Only if return_traj=True
        """

        all_ds = self.stacked_time_traces
        ref = {"mode" : self.modes,
               "mean" : self.means,
               "min" : self.minima,
               "max" : self.maxima}

        if ctc_cutoff_Ang is None:
            weights = _np.ones(self.n_ctcs)
        else:
            weights = self.frequency_per_contact(ctc_cutoff_Ang)

        RMSDd = _np.sqrt(_np.average((all_ds - ref[scheme]) ** 2, axis=1, weights=weights))
        closest_idxs = RMSDd.argsort()[:n_frames]
        closest_values = all_ds[closest_idxs]
        traj_frames = _np.vstack([_np.vstack(([ii] * nf, _np.arange(nf))).T for ii, nf in enumerate(self.n_frames)])[closest_idxs]

        if show_violins:
            rows = 4
            iax = self.plot_violins(title_label="representative frame(s) that minimize(s) the average distance to\n"
                                                "the %s value of the whole dataset"%{"mode":"most likely",
                                                                                     "mean" :"mean"}[scheme],
                                    shorten_AAs=True,
                                    ctc_cutoff_Ang=ctc_cutoff_Ang)[0]
            colors = _mdcplots.color_dict_guesser("Set1", n_frames)
            for pp, (pair, frame_vals) in enumerate(zip(traj_frames, closest_values)):
                for ii, dd in enumerate(frame_vals):
                    iax.plot(ii,dd*10,".",color=colors[pp])

                iax.plot(_np.nan,_np.nan,".",color=colors[pp],
                         label="%u: traj %u frame %u"%(pp, pair[0],pair[1]))
            iax.legend(ncol=_np.ceil(n_frames/rows).astype(int), fontsize=_rcParams["font.size"]*.75)

        return_tuple = [tuple(pair) for pair in traj_frames], \
                       RMSDd[closest_idxs], \
                       closest_values

        if return_traj:
            geoms = []
            for ii, (traj_idx, frame_idx) in enumerate(traj_frames):
                reptraj = self._contacts[0]._attribute_trajs.trajs[traj_idx]
                print("Returning frame %u of traj nr. %u: %s"%(frame_idx, traj_idx, reptraj))
                if isinstance(reptraj, str):
                    if _path.exists(reptraj):
                        geoms.append(_md.load(reptraj, top=self.top,frame=frame_idx))
                    else:
                        raise FileNotFoundError("The file %s can't be found anymore. Is this an `mdciao.examples` object?"%reptraj)
                else:
                    geoms.append(reptraj[frame_idx])
            return_tuple += tuple([geoms])
        return return_tuple

    def to_new_ContactGroup(self,
                            CSVexpression=None,
                            residue_indices=None,
                            allow_multiple_matches=False, merge=True,
                            keep_interface=True,
                            n_residues=1):
        r"""
        Creates a new :obj:`ContactGroup` from this une using a CSV expression to filter for residues

        The filtering of ContactPairs against `CSVexpression` or `residue_indices`
        can be such that:
        * one residue match per ContactPair is enough, or
        * both residues of the ContactPair need to match
        for the ContactPair to be selected for the new ContactGroup.
        See `n_residues` for more info.


        Parameters
        ----------
        CSVexpression : str or None, default is None
            CSV expression like "GLU30,K*" to select
            the residue-pairs of :obj:`self` for the
            new :obj:`ContactGroup`. See
            :obj:`mdciao.utils.residue_and_atom.find_AA` for
            the syntax of the expression. If
            `CSVexpression` and `residue_indices`
            are mutually exclusive, one of them
            has to be None.
        residue_indices : list, default is None,
            Input your selection via zero-indexed residue indices
            of `self.top`. `CSVexpression` and `residue_indices`
            are mutually exclusive, one of them
            has to be None.
        allow_multiple_matches : bool, default is False
            Fail if the substrings of the :obj:`CSVexpression`
            return more than one residue. Protects from over-grabbing
            residues. Only has effect if `CSVexpression` is
            used, since `residue_indices` matches are unique
        merge : bool, default is True
            Merge the selected residue-pairs into
            one single :obj:`ContactGroup`. If False
            every sub-string of :obj:`CSVexpression`
            returns its own :obj:`ContactGroup`
        keep_interface : bool, default is True
            If self.is_interface and `merge` are
            both True, then returned ContactGroup
            will also be an interfaces itself
        n_residues : int, default is 1
            Number of residues-matches that
            a ContactPair has to have be selected
            for the new ContactGroup. By default,
            one residue alone is enough. Using `n_residues` = 2
            selects only ContactPairs where
            the both residues match against `CSVexpression`
            or `residue_indices`. This is useful when
            trying to keep interface properties. Any `n_residues`
            value different from [1,2] will raise an error.

        Returns
        -------
        newCG : :obj:`ContactGroup` or dict
            If dict, it's keyed with substrings of
            :obj:`CSVexpression` and valued with
            :obj:`ContactGroups`
        """
        assert n_residues in [1,2]
        if CSVexpression is not None:
            assert residue_indices is None
            keys = [exp.strip(" ") for exp in CSVexpression.split(",")]
            matches = []
            for exp in keys:
                matches.append(_mdcu.residue_and_atom.find_AA(exp.strip(" "), self.top))
                if not allow_multiple_matches and len(matches[-1])>1:
                    print("The expression '%s' finds multiple matches, but only one is allowed" % exp)
                    _mdcu.residue_and_atom.parse_and_list_AAs_input(exp, self.top)
                    raise ValueError
            valid_matches = _np.unique(_np.hstack([match for match in matches if len(match)>0]))
        else:
            assert CSVexpression is None
            keys = residue_indices
            matches = residue_indices
            valid_matches = residue_indices

        matching_CPs = []
        second_condition = {1: lambda pair : True,
                            2: lambda pair : len(_np.intersect1d(pair, valid_matches))>=2}
        for key, match in zip(keys, matches):
            idxs = [idx for idx, pair in enumerate(self.res_idxs_pairs) if len(_np.intersect1d(pair, match)) > 0 and second_condition[n_residues](pair)]
            matching_CPs.append(idxs)


        if merge:
            Ns = ContactGroup(
                [self._contacts[ii] for ii in _np.unique(_np.hstack([idxs for idxs in matching_CPs if len(idxs) > 0]))],
                neighbors_excluded=self.neighbors_excluded,
                max_cutoff_Ang=self.max_cutoff_Ang,
                interface_fragments=[self.interface_fragments if keep_interface and self.is_interface else None][0]
                )
        else:
            Ns = {key: [ContactGroup([self._contacts[ii] for ii in mCPs],
                                     neighbors_excluded=self.neighbors_excluded,
                                     max_cutoff_Ang=self.max_cutoff_Ang) if len(mCPs) > 0 else None][0]
                  for mCPs, key in zip(matching_CPs, keys)}
        return Ns

    def to_ContactGroups_per_traj(self) -> dict:
        r"""
        Break this ContactGroup (potentially containing many trajectories) into individual, per-trajectory ContactGroups

        Returns
        -------
        CGs : dict
            The dictionary is keyed with each of the
            original :obj:`self.trajlabels`, and valued
            with ContactGroups that consist that only contain
            information regarding that single trajectory.

        Note
        ----
        The attribute :obj:`mdciao.contacts.ContactGroup.trajlabels`
        of the *returned*, n-th `CG` will necessarily only contain
        one trajectory label. In case the original labels were strings
        containing pathnames, that name will coincide with he n-th
        original `trajlabel`. On the contrary, in case it contained
        a placeholder name created on-the-fly (e.g. 'mdtraj.01') because
        no pathnames were originally known, but rather :obj:`mdtraj.Trajectories`
        were passed as `trajs`, that placeholder-name gets re-setted
        to `mdtraj.00` since each *returned* `CG` only "knows" one
        `traj` and it's necessarily the first one.
        """
        cp_batches = []
        for cp in self._contacts:
            per_traj_cp = []
            for ii in range(cp.n.n_trajs):
                per_traj_cp.append(ContactPair(cp.residues.idxs_pair,
                                               [cp.time_traces.ctc_trajs[ii]],
                                               [cp.time_traces.time_trajs[ii]],
                                               top=cp.top,
                                               anchor_residue_idx=cp.residues.anchor_residue_index,
                                               consensus_labels=cp.residues.consensus_labels,
                                               trajs=[cp.time_traces.trajs[ii]],
                                               fragment_idxs=cp.fragments.idxs,
                                               consensus_fragnames=cp.fragments.consensus,
                                               fragment_names=cp.fragments.names,
                                               fragment_colors=cp.fragments.colors,
                                               atom_pair_trajs=[cp.time_traces.atom_pair_trajs[ii]]
                                               ))
            cp_batches.append(per_traj_cp)

        CGs = {key: ContactGroup([ptcp[ii] for ptcp in cp_batches],
                                 neighbors_excluded=self.neighbors_excluded,
                                 max_cutoff_Ang=self.max_cutoff_Ang,
                                 top=self.top, name=self.name,
                                 interface_fragments=self.interface_fragments)
               for ii, key in enumerate(self.trajlabels)}

        return CGs

    def retop(self,top, mapping, deepcopy=False):
        r"""Return a copy of this object with a different topology.

        Uses the :obj:`mapping` to generate new residue-indices
        where necessary, using the rest of the attributes
        (time-traces, labels, colors, fragments...) as they were

        Wraps thinly around :obj:`mdciao.contacts.ContactPair.retop`

        Note
        ----
        When re-topping interfaces, those residues of
        the 'old' interface_fragments which are not
        covered by the :obj:`mapping` will be missing
        in the 'new' interface_fragments. However, the
        new interface is guaranteed to have at least
        all the 'new' interface_residxs mapped. So, as long
        as the 'old' interface_residxs are covered by the mapping,
        this isn't a problem (TODO except, perhaps, when plotting
        flareplots using the spare="interface" option after re-topping)

        Parameters
        ----------
        top : :obj:`~mdtraj.Topology`
            The new topology
        mapping : indexable (array, dict, list)
            A mapping of old residue indices
            to new residue indices. Usually,
            comes from aligning the old and the
            new topology using :obj:`mdciao.utils.sequence.maptops`.
        deepcopy : bool, default is False
            Use :obj:`copy.deepcopy` on the attributes
            when creating the new :obj:`ContactPair`.

        Returns
        -------
        CG : :obj:`ContactGroup`
        """
        CPs = [CP.retop(top, mapping, deepcopy=deepcopy) for CP in self._contacts]
        interface_fragments = None
        if self.interface_fragments is not None:
            interface_fragments = [[mapping[ii] for ii in iintf if ii in mapping.keys()] for iintf in self.interface_fragments]

        return ContactGroup(CPs,
                            interface_fragments=interface_fragments,
                            top=top, name=self.name,
                            neighbors_excluded=self.neighbors_excluded,
                            max_cutoff_Ang=self.max_cutoff_Ang
                            )

    @property
    def is_interface(self):
        r""" Whether this ContactGroup can be interpreted as an interface.

        Note
        ----
        If none of the :obj:`residxs_pairs`
        were found in the :obj:`interface_residxs`
        (both provided at initialization),
        this property will evaluate to False even if
        some indeces were parsed
        """

        return self._is_interface

    @property
    def interface_residxs(self) -> list:
        r"""
        The residues of self.res_idxs_pairs grouped  into two lists,
        depending on what self.interface_fragments they belong to

        Empty lists mean no residues were found
        in the interface defined at initialization

        Returns
        -------
        interface_residxs : list
        """
        return self._interface_residxs

    @property
    def interface_fragments(self) -> list:
        r""" Two residue lists provided at initialization

        They are supersets of the residues contained
        in self.interface_residxs

        Empty lists mean no residues were found
        in the interface defined at initialization

        Returns
        -------
        interface_fragments : list
        """
        return self._interface_fragments


    @property
    def interface_reslabels_short(self):
        r"""
        Residue labels of whatever  residues :obj:`interface_residxs` holds
        Returns
        -------

        """
        labs = [[], []]
        for ii, ig in enumerate(self.interface_residxs):
            for idx in ig:
                labs[ii].append(self.residx2resnameshort[idx])

        return labs

    @property
    def interface_labels_consensus(self):
        r"""
        Consensus labels of whatever  residues :obj:`interface_residxs` holds.

        If there is no consensus labels, the corresponding label is None

        Returns
        -------

        """

        labs = [[], []]
        for ii, ig in enumerate(self.interface_residxs):
            for idx in ig:
                labs[ii].append(self.residx2consensuslabel[idx])

        return labs

    @property
    def interface_residue_names_w_best_fragments_short(self):
        r"""Best possible residue@fragment string for
        the residues in :obj:`interface_residxs`


        In case neither a consensus label > fragment name > fragment index is found,
        nothing is returned after the residue name

        Returns
        -------

        """
        labs_out = []
        for ints in self.interface_residxs:
            labs_out.append([self.residx2resnamefragnamebest()[jj] for jj in ints])


        return labs_out

    """
    IDT we need this anymore
    def _freq_name_dict2_interface_dict(self, freq_dict_in,
                                        sort=True):
        assert self.is_interface
        dict_out = [{}, {}]
        for ii, ilabs in enumerate(self.interface_residue_names_w_best_fragments_short):
            # print(ilabs)
            if sort:
                for idx in freq_dict_in.keys():
                    if idx in ilabs:
                        dict_out[ii][idx] = freq_dict_in[idx]
            else:
                for jlab in ilabs:
                    dict_out[ii][jlab] = freq_dict_in[jlab]
        return dict_out
    """

    def plot_interface_frequency_matrix(self, ctc_cutoff_Ang,
                                        switch_off_Ang=None,
                                        transpose=False,
                                        label_type='best',
                                        **plot_mat_kwargs,
                                        ):
        r"""
        Plot the :obj:`interface_frequency_matrix`

        The first group of :obj:`interface_residxs` are the row indices,
        shown in the y-axis top-to-bottom (since imshow is used to plot)
        The second group of :obj:`interface_residxs` are the column indices,
        shown in the x-axis left-to-right


        Parameters
        ----------
        ctc_cutoff_Ang : float
            The cutoff to use
        switch_off_Ang : float, default is None
            TODO
        transpose : bool, default is False
            Transpose the contact matrix in the plot
        label_type : str, default is "best"
            Best tries resname@consensus(>fragname>fragidx)
            Alternatives are "residue" or "consensus", but "consensus" alone
            might lead to empty labels since it is not guaranteed
            that all residues of the interface have consensus labels
        plot_mat_kwargs: see :obj:`plot_mat`
            pixelsize, transpose, grid, cmap, colorbar

        Returns
        -------
        iax : :obj:`~matplotlib.axes.Axes`
        fig : :obj:`matplotlib.pyplot.Figure`

        """
        assert self.is_interface
        mat = self.interface_frequency_matrix(ctc_cutoff_Ang, switch_off_Ang=switch_off_Ang)
        if label_type=='consensus':
            labels = self.interface_labels_consensus
        elif label_type=='residue':
            labels = self.interface_reslabels_short
        elif label_type=='best':
            labels = self.interface_residue_names_w_best_fragments_short
        else:
            raise ValueError(label_type)

        iax, __ = _mdcplots.plot_matrix(mat, labels,
                                        transpose=transpose,
                                        **plot_mat_kwargs,
                                        )
        return iax.figure, iax

    # TODO would it be better to make use of self.interface_frequency_dict_by_consensus_labels
    def interface_frequency_matrix(self, ctc_cutoff_Ang, switch_off_Ang=None):
        r"""
        Rectangular matrix of size (N,M) where N is the length
        of the first list of :obj:`interface_residxs` and M the
        length of the second list of :obj:`interface_residxs`.

        Note
        ----
        Pairs missing from :obj:`res_idxs_pairs` will be NaNs,
        to differentiate from those pairs that were present
        but have zero contact

        Parameters
        ----------
        ctc_cutoff_Ang : float
            The cutoff to use
        switch_off_Ang : float, default is None
            TODO

        Returns
        -------
        mat : 2D numpy.ndarray

        """

        mat = None
        if self.is_interface:
            mat = self.frequency_as_contact_matrix(ctc_cutoff_Ang,switch_off_Ang=switch_off_Ang)
            mat = mat[self.interface_residxs[0],:]
            mat = mat[:,self.interface_residxs[1]]
        return mat

    def frequency_to_bfactor(self, ctc_cutoff_Ang,
                             pdbfile,
                             geom,
                             interface_sign=False):
        r"""Save the contact frequency aggregated by residue to a pdb file

        Parameters
        ----------
        ctc_cutoff_Ang : float
            The cutoff to use
        pdbfile : str
            The path to the pdbfile
            to save the :obj:`geom`
        geom : :obj:`mdtraj.Trajectory`
            Has to have the same topology as :obj:`self.top`
        interface_sign : bool, default is False
            Give the bfactor values of the
            members of the interface different sign
            s.t. the appear with different colors
            in a visualizer
        Returns
        -------
        bfactors : 1D np.array of len(self.top.n_atoms)

        """

        bfactors = self.frequency_sum_per_residue_idx_dict(ctc_cutoff_Ang, return_array=True)
        bfactors = _np.array([bfactors[aa.residue.index] for aa in self.top.atoms])
        assert geom.top == self.top, "The parsed geometry has to have the same top as self.top"
        sign_desc = ""
        if interface_sign:
            assert self.is_interface
            interface_0_atoms = _np.hstack([[aa.index for aa in geom.top.residue(ii).atoms] for ii in self.interface_residxs[0]])
            bfactors[interface_0_atoms] *= -1
            sign_desc = " signed"
        geom.save(pdbfile,bfactors=bfactors)
        print("Contact frequencies stored as%s bfactor in '%s'"%(sign_desc, pdbfile))
        return bfactors

    def _to_per_traj_dicts_for_saving(self, t_unit="ps"):
        r"""
        For every trajectory return an dictionary with
        the data ready to be put into an ascii file,
        with pretty headers etc.

        The value "data" for every dict contains the
        distance values and has the shape (Nti,Ncts),
        where Nti is the number of frames of the i-th trajectory

        TODO: choose the type of contact label
        TODO: Think about using this wrapper for the plots

        Parameters
        ----------

        t_unit : str, default is "ps"
            The time unit to use for the labels. Alternatives are
            "ps", "ns", "mus" and "ms"

        Returns
        -------
        list_of_dicts with keys "header" and "data"
        """

        if t_unit not in _mdcu.str_and_dict.tunit2tunit.keys():
            raise ValueError("I don't know the time unit %s, only %s" % (t_unit, _mdcu.str_and_dict.tunit2tunit.keys()))
        dicts = []
        for ii in range(self.n_trajs):
            labels = ['time / %s'%t_unit]
            data = [self.time_arrays[ii] * _mdcu.str_and_dict.tunit2tunit["ps"][t_unit]]
            for ictc in self._contacts:
                labels.append('%s / Ang'%ictc.labels.w_fragments_short_AA)
                data.append(ictc.time_traces.ctc_trajs[ii]*10)
            data= _np.vstack(data).T
            dicts.append({"header":labels,
                          "data":data
                          }
                         )
        return dicts

    def _to_per_traj_dicts_for_saving_bintrajs(self, ctc_cutoff_Ang, switch_off_Ang=None, t_unit="ps"):
        r"""
        For every trajectory return an dictionary with
        the data ready to be put into an ascii file,
        with pretty headers etc.

        Parameters
        ----------
        ctc_cutoff_Ang : float
        t_unit : str, default is "ps"
            The time unit to use for the labels. Alternatives are
            "ps", "ns", "mus" and "ms"

        Returns
        -------
        list_of_dicts with keys "header" and "data"

        """

        if t_unit not in _mdcu.str_and_dict.tunit2tunit.keys():
            raise ValueError("I don't know the time unit %s, only %s" % (t_unit, _mdcu.str_and_dict.tunit2tunit.keys()))

        bintrajs = self.binarize_trajs(ctc_cutoff_Ang, switch_off_Ang=None, order="traj")
        labels = ['time / %s' % t_unit]
        for ictc in self._contacts:
            labels.append('%s / Ang' % ictc.label)

        dicts = []
        for ii in range(self.n_trajs):
            data = [self.time_arrays[ii] * _mdcu.str_and_dict.tunit2tunit["ps"][t_unit]] + [bintrajs[ii].T.astype(int)]
            data= _np.vstack(data).T
            dicts.append({"header":labels,
                          "data":data
                          }
                         )
        return dicts

    def save_trajs(self, prepend_filename,
                   ext,
                   output_dir='.',
                   t_unit="ps",
                   verbose=False,
                   ctc_cutoff_Ang=None,
                   self_descriptor="mdciaoCG"
                   ):
        r"""
        Save time-traces to disk.

        FileNames will be created based on the property
        :obj:`self.trajlabels`, but using only the basenames and
        prepending with the string :obj:`prepend_filename`

        If there is an anchor residue (i.e. this :obj:`ContactGroup`
        is a neighborhood, the anchor will be included in the filename,
        otherwise the string "contact_group" will be used.
        You can control the output_directory using :obj:`output_dir`

        If a ctc_cutoff is given, the time-traces will be binarized
        (see :obj:`self.binarize_trajs`). Else, the distances themselves
        are stored.

        Parameters
        ----------
        prepend_filename: str
            Each filename will be prepended with this string
        ext : str
            Extension, can be "xlsx" or anything :obj:`numpy.savetext`
            can handle
        output_dir: str, default is "."
            The output directory
        t_unit : str, default is "ps"
            Other units are "ns", "mus", and "ms". The transformation
            happens internally
        verbose: boolean, default is False
            Prints filenames
        ctc_cutoff_Ang: float, default is None
            Use this cutoff and save bintrajs instead
        self_descriptor : str, default is "mdciaoCG"
            Saved filenames will be tagged with this descriptor

        Returns
        -------
        None
        """

        if ctc_cutoff_Ang is None:
            dicts = self._to_per_traj_dicts_for_saving(t_unit=t_unit)
        else:
            dicts = self._to_per_traj_dicts_for_saving_bintrajs(ctc_cutoff_Ang,t_unit=t_unit)

        if str(ext).lower()=="none":
            ext='dat'

        for idict, ixtc  in zip(dicts, self.trajlabels):
            ixtc_path, ixtc_basename = _path.split(ixtc)

            if self.is_neighborhood:
                self_descriptor = self.anchor_res_and_fragment_str.replace('*', "")

            if ctc_cutoff_Ang is None:
                savename_fmt = "%s.%s.%s.%s"
            else:
                savename_fmt = "%s.%s.%s.bintrajs.%s"

            savename = savename_fmt % (prepend_filename.strip("."), self_descriptor.strip("."), ixtc_basename, ext.strip("."))
            savename = savename.replace(" ","_")
            savename = _path.join(output_dir, savename)
            if ext.endswith('xlsx'):
                _DF(idict["data"],
                    columns=idict["header"]).to_excel(savename,
                                                      float_format='%6.3f',
                                                      index=False)
            elif ext.endswith("npy"):
                _np.save(savename,idict)
            else:
                _np.savetxt(savename, idict["data"],
                            ' '.join(["%6.3f" for __ in idict["header"]]),
                            header=' '.join(["%6s" % key.replace(" ", "") for key in idict["header"]]))

            if verbose:
                print(savename)

    def save(self,filename):
        r"""Save this :obj:`ContactGroup` as a pickle

        Parameters
        ----------
        filename : str
            filename

        Returns
        -------

        """
        _save_as_pickle(self, filename)

    def archive(self,filename=None, **kwargs):
        r""" Save this :obj:`ContactGroup`'s list of :obj:`ContactPairs` as a list of dictionaries that
        can be used to re-instantiate an equivalent :obj:`ContactGroup`

        The method :obj:`ContactGroup.save` creates a pickle that has a lot of redundant information

        Parameters
        ----------
        filename : str, default is None
            Has to end in "npy". Default is
            to return the dictionary

        Other Parameters
        ----------------
        kwargs : dict
            Optional parameters for
            :obj:`mdciao.contacts.ContactPair._serialized_as_dict`

        Returns
        -------
        archive : dict

        """

        tosave = {"serialized_CPs": [cp._serialized_as_dict(**kwargs) for cp in self._contacts],
                  "interface_residxs": self.interface_residxs,
                  "name": self.name,
                  "neighbors_excluded":self.neighbors_excluded,
                  "max_cutoff_Ang":self.max_cutoff_Ang}
        if filename is not None:
            assert filename.endswith("npy")
            _np.save(filename,tosave)
        else:
            return tosave

    def copy(self):
        r"""copy this object by re-instantiating another :obj:`ContactGroup` object
        with the same attributes.

        In theory self == self.copy() should hold, but not self is self.copy()

        Returns
        -------
        CG : :obj:`ContactGroup`

        """
        return ContactGroup([CP.copy() for CP in self._contacts],
                            interface_fragments=self.interface_fragments,
                            top=self.top,
                            neighbors_excluded=self.neighbors_excluded,
                            max_cutoff_Ang=self.max_cutoff_Ang)

    def __hash__(self):
        return hash(tuple([hash(tuple([CP.__hash__() for CP in self._contacts])),
                           hash(tuple(self.interface_fragments[0])),
                           hash(tuple(self.interface_fragments[1])),
                           hash(tuple(self.interface_residxs[0])),
                           hash(tuple(self.interface_residxs[1])),
                           hash(self.top)]))

    def __eq__(self, other):
        return self.__hash__() == other.__hash__()


_hatchets = {"BB-BB": "||",
             "SC-SC": "--",
             "BB-SC": "///",
             "SC-BB": '\\\\\\',
             "X-SC": "///",
             "SC-X": "///",
             "BB-X": "||",
             "X-BB": "||"
             }

class GroupOfInterfaces(object):
    r"""Container for :obj:`ContactGroup` objects

    Note
    ----
    * ATM the only :obj:`ContactGroup` s allowed are the ones
      that were initialized with some :obj:`interface_residxs`
      so that :obj:`ContactGroup.is_interface` will yield True

    * This object does not use residue indices at all and
      performs (and reports) all lookups with consensus labels
      The idea is that each contact group can have a different
      topologies. This is why relabel_consensus is True by
      default, because we cannot allow missing consensus labels
      beyond this point

    """
    def __init__(self, dict_of_CGs, relabel_consensus=True):
        r"""

        Parameters
        ----------
        dict_of_CGs : dict
        relabel_consensus : bool, default is True


        """

        self._contact_groups = dict_of_CGs

        assert all([iint.is_interface for iint in self._contact_groups.values()]), NotImplementedError

        if relabel_consensus:
            self.relabel_consensus()

    @property
    def interfaces(self):
        return self._contact_groups

    @property
    def n_groups(self):
        return len(self.interfaces)

    @property
    def interface_names(self):
        r"""The keys with which the object was initialized"""
        return list(self.interfaces.keys())

    # TODO rename interfaces to interface_dict?
    @property
    def interface_list(self):
        return list(self._contact_groups.values())

    def relabel_consensus(self,**kwargs):
        r"""Calls :obj:`ContactGroup.relabel_consensus`
        on all underlying contact groups

        Parameters
        ----------
        ** kwargs : optional named args, e.g. new_labels

        Returns
        -------

        """
        [iintf.relabel_consensus(**kwargs) for iintf in self.interface_list]

    @property
    def conlab2matidx(self):
        r"""Maps consensus labels (strings)
        to matrix indices of the :obj:`interface_matrix`"""

        out_dict= {}
        for jj, conlabs in enumerate(self.interface_labels_consensus):
            for ii, key in enumerate(conlabs):
                assert key not in out_dict.keys(), "Something went very wrong, %s is already used for %s, but found again" \
                                                   "also for %s"%(key,out_dict[key], [ii,jj])
                assert key is not None
                out_dict[key] = [jj, ii]

        return out_dict

    def interface_matrix(self,ctc_cutoff_Ang):
        r"""Average of all interface_matrices contained in the this object

        Parameters
        ----------
        ctc_cutoff_Ang : float
            The contact cutoff in Ang

        Returns
        -------
        mat : ndarray
            The rows contain the residues in :obj:`interface_residxs`[0]
            and the columns the ones in :obj:`interface_residxs`[1].
            Their consensus labels, in the same order, can
            be found in :obj:`interface_labels_consensus`


        """

        labels = self.interface_labels_consensus
        mat = _np.zeros((len(labels[0]),len(labels[1])))
        conlab2matidx = self.conlab2matidx
        for key, iint in self.interfaces.items():
            idict = iint.frequency_dict_by_consensus_labels(ctc_cutoff_Ang, return_as_triplets=True)
            for key1, key2, freq in idict:
                key1_i, ii = conlab2matidx[key1]
                key2_i, jj = conlab2matidx[key2]
                assert key1_i == 0 and key2_i == 1
                mat[ii,jj] += freq

        mat = mat / self.n_groups
        return mat

    def interface_frequency_dict_by_consensus_labels(self, ctc_cutoff_Ang,
                                                     return_as_triplets=False,
                                                     ):
        r"""Contact frequencies of the :obj:`interface_matrix` as a sparse dictionary
        of dicts double-keyed by consensus labels, e.g. res[key1][key2] : freq



        Parameters
        ----------
        ctc_cutoff_Ang : float
        return_as_triplets : bool
            instead of a dict [key1][key2]->freq res1-res2,
            return a list with triplets[[key1,key2,freq],...]

        Returns
        -------

        """
        mat = self.interface_matrix(ctc_cutoff_Ang)
        conlab2matidx = self.conlab2matidx
        dict_out = _defdict(dict)
        for ii, jj in _np.argwhere(mat > 0):
            key1, key2 = self.interface_labels_consensus[0][ii], self.interface_labels_consensus[1][jj]
            _np.testing.assert_array_equal(conlab2matidx[key1], [0, ii]) #sanity check
            _np.testing.assert_array_equal(conlab2matidx[key2], [1, jj]) #sanity check
            dict_out[key1][key2] = mat[ii, jj]

        # Make a normal dictionary
        dict_out = {key: val for key, val in dict_out.items()}

        dict_pairs = []
        for key, val in dict_out.items():
            for key2,val2 in val.items():
                #print(key,key2,val2.round(2))
                dict_pairs.append((key,key2,val2))

        if return_as_triplets:
            return dict_pairs
        else:
            return dict_out

    #TODO document
    def compare(self, **kwargs):
        r"""Very thin wrapper around :obj:`mdciao.plots.compare_groups_of_contacts`


        """
        return _mdcplots.compare_groups_of_contacts(self.interfaces,
                                                    **kwargs
                                                    )

    @property
    def interface_labels_consensus(self):
        r"""Union of all underlying consensus labels,
        split into the two interface members

        Note
        ----
        The underlying :obj:`ContactGroup.interface_labels_consensus` is used

        Returns
        -------

        """

        _interface_labels_consensus = [[], []]
        for __, interface in self.interfaces.items():
            for ii, ilabs in enumerate(interface.interface_labels_consensus):
                for jlab in ilabs:
                    if jlab not in _interface_labels_consensus[ii]:
                        _interface_labels_consensus[ii].append(jlab)
        #print(_interface_labels_consensus)
        # TODO this re-ordering for proper matching
        #_interface_labels_consensus[0] = _mdcn.sort_GPCR_consensus_labels(_interface_labels_consensus[0])
        #_interface_labels_consensus[1] = _mdcn.sort_CGN_consensus_labels(_interface_labels_consensus[1])
        return _interface_labels_consensus

    """
    def frequency_table(self,ctc_cutoff_Ang):
        return self.interface_frequency_dict_by_consensus_labels(ctc_cutoff_Ang, return_as_triplets=True)
    
    def plot_interface_matrix(self,ctc_cutoff_Ang,
                              annotate=True,
                              **kwargs_plot_interface_matrix):
        mat = self.interface_matrix(ctc_cutoff_Ang)
        iax, pixelsize = _plot_contact_matrix(mat,
                                              self.interface_labels_consensus,
                                              **kwargs_plot_interface_matrix)
        offset=8*pixelsize
        padding=pixelsize*2

        if annotate:
            n_x = len(self.interface_labels_consensus[1])
            for ii, (pdb, iint) in enumerate(self.interfaces.items()):
                xlabels = []
                for key in self.interface_labels_consensus[0]:
                    if key in iint.consensuslabel2resname.keys():
                        xlabels.append(iint.consensuslabel2resname[key])
                    elif hasattr(iint,"_orphaned_residues_new_label") and key in iint._orphaned_residues_new_label.values():
                        xlabels.append({val:key for key, val in iint._orphaned_residues_new_label.items()}[key])
                    else:
                        xlabels.append("-")
                ylabels = []
                for key in self.interface_labels_consensus[1]:
                    if key in iint.consensuslabel2resname.keys():
                        ylabels.append(iint.consensuslabel2resname[key])
                    else:
                        ylabels.append("-")
                y =  offset+ii+n_x+padding*ii
                x = -offset-ii    -padding*ii
                # todo transpose x,y,xlabels ylabels when needed accoding to kwargs
                iax.text(0-1, y,
                         pdb,
                         fontsize=pixelsize*20,
                         ha="right", va="bottom")
                iax.text(x,0-1,pdb,
                         fontsize=pixelsize*20)
                for jj, ilab in enumerate(xlabels):
                    pass
                    iax.text(jj, y,ilab,
                             fontsize=pixelsize*20,
                             rotation=90,
                             ha="center")
                for jj, ilab in enumerate(ylabels):
                    iax.text(x, jj, ilab,
                             fontsize=pixelsize*20,
                             va="center"
                             )

        return iax.figure, iax
    
    def rename_orphaned_residues_foreach_interface(self,
                                                   alignment_as_DF,
                                                   interface_idx=0):

        assert interface_idx==0,NotImplementedError(interface_idx)

        long2short = lambda istr: ['@'.join(ival.split('@')[:2]) for ival in istr.split("_") if ival != 'None'][0]
        orphan_residues_by_short_label = _defdict(dict)
        for pdb, iint in self.interfaces.items():
            iint._orphaned_residues_new_label = {}
            for AA in iint.interface_shortAAs_missing_conslabels[interface_idx]:
                line = self.dict_same_orphan_labels_by_alignemntDF(AA,alignment_as_DF,pdb)
                line = {key:line[key] for key in self.PDBs}
                long_key  = '_'.join([str(ival) for ival in line.values()])
                short_key = long2short(long_key)
                #print(pdb, AA, short_key)
                #print(long_key)
                iint._orphaned_residues_new_label [AA] = short_key
                assert pdb not in orphan_residues_by_short_label[short_key].keys()
                orphan_residues_by_short_label[short_key][pdb]=line[pdb]
                iint.interface_relabel_orphans()
        self._orphans_renamed = {key:val for key,val in orphan_residues_by_short_label.items()}
    

    @property
    def orphans_renamed(self):
        return self._orphans_renamed
    

    #todo move this outside?
    def dict_same_orphan_labels_by_alignemntDF(self,AA,aDF,pdb):
        hit = [(val, ii) for ii, val in enumerate(aDF[pdb].values) if str(val).split('@')[0] == AA]
        assert len(hit) == 1, hit
        hit = hit[0]
        return aDF.iloc[hit[1]].to_dict()
    """

def _linear_switchoff(d, cutoff, switch_off):
    r"""
    Returns 1 for d<=cutoff, 0 for d>cutoff+switch and a linear value [1,0[ between both

    d, cutoff, and switch_off have to be in the same units
    Parameters
    ----------
    d : 1d ndarray
    cutoff : float
    switch_off : float


    Returns
    -------
    res : iterable of floats e [1,0] of len(d)

    """
    m = -1 / switch_off
    b = 1 + (cutoff / switch_off)
    res = m * _np.array(d) + b
    res[d < cutoff] = 1
    res[d > (cutoff + switch_off)] = 0
    return _np.array(res,dtype=float)

def _quadratic_switchoff(d, cutoff, switch_off):
    r"""
    Returns 1 for d<=cutoff, 0 for d>cutoff+switch and a quaratic value [1,0[ between both

    d, cutoff, and switch_off have to be in the same units
    Parameters
    ----------
    d : 1d ndarray
    cutoff : float
    switch_off : float


    Returns
    -------
    res : iterable of floats e [1,0] of len(d)

    """
    # y = k(d-cutoff)^2+c
    c = 1
    k= -1/(switch_off**2)
    res = k*(d-cutoff)**2+c
    res[d < cutoff] = 1
    res[d > (cutoff + switch_off)] = 0
    return _np.array(res,dtype=float)

def _sum_ctc_freqs_by_atom_type(atom_pairs, counts):
    r"""
    Starting from a list of atom pairs and an associated list of counts
    representing a contact frequency, aggregate the frequencies by
    type of contact into "BB-BB", "SC-SC", "SC-BB", "BB-SC" depending
    on the atom-types involved in the contact.
    "BB" is backbone, "SC" is sidechain and "X" is unknown
    Parameters
    ----------
    atom_pairs : iterable of pairs of :obj:`mdtraj.core.Atom`-objects
    counts : iterable of ints or floats

    Returns
    -------
    count_dict : dictionary

    """
    atom_pairs = ['-'.join([_mdcu.residue_and_atom.atom_type(aa) for aa in pair]) for pair in atom_pairs]
    dict_out = {key: 0 for key in atom_pairs}
    for key, count in zip(atom_pairs, counts):
        dict_out[key] += count
    return dict_out

def _contact_fraction_informer(n_kept, ctc_freqs, or_frac=.9):
    r"""
    Return the fraction of the sum(ctc_freqs) kept by using the first :obj:`n_kept` contacts

    Parameters
    ----------
    n_kept : int
        The number of contacts kept
    ctc_freqs : array-like of floats
        The frequencies in descending order
    or_frac : float, default is .9
        Orientation fraction, i.e. print how many contacts
        would be needed to capture this fraction of the
        neighborhood. Can be None and nothing will be printed

    Returns
    -------
    None

    """
    assert all(_np.diff(ctc_freqs)<=0), "Values must be in descending order!"
    captured_freq = ctc_freqs[:n_kept].sum()
    total_freq = ctc_freqs.sum()
    if total_freq==0:
        print("No contacts formed at this frequency")
    else:
        print("These %u contacts capture %4.2f (~%u%%) of the total frequency %4.2f (over %u input contacts)" %
              (n_kept, captured_freq, _np.round(captured_freq / total_freq * 100), total_freq, len(ctc_freqs)))
        if or_frac is not None:
            idx = _mdcu.lists.idx_at_fraction(ctc_freqs, or_frac)
            print("As orientation value, the first %u ctcs already capture %3.1f%% of %3.2f." % (idx+1, or_frac * 100, total_freq))
            print("The %u-th contact has a frequency of %4.2f"%(idx+1, ctc_freqs[idx]))
            print()



def _mapatoms(top0, top1,resmapping, atom0idx2atom_name):
    r"""
    Return a map (array) of atoms of top0 on top1

    Will fail when more than two atoms of the same
    residue have the same name

    Parameters
    ----------
    top0 : :obj:`~mdtraj.Topology`
    top1 : :obj:`~mdtraj.Topology`
    resmapping : indexable (dict, list, array)
        Indexed by residue indices in top0
        valued with new residue indices in top1
    atom0idx2atom_name : dict
        Indexed by atom indices in top0,
        valued with their name, e.g. "CA"

    Returns
    -------
    atom0idx2atom1idx : 1D np.array
        1D array of len top1.n_atoms, valued
        with np.nan everywhere except for
        the indices (=keys) of :obj:`atom0idx2atom_name`,
        where its valued with the indices of their
        equivalent top1 atoms.

    """
    atom0idx2atom1idx = _np.full(top0.n_atoms, _np.nan, dtype=int)
    # it's safe to assume that the -9223372036854775808
    # int-value for nan will break things (which we want) downstream

    for ii, iname in atom0idx2atom_name.items():
        old_atom = top0.atom(ii)
        old_res = top0.residue(old_atom.residue.index)
        new_res = top1.residue(resmapping[old_res.index])
        new_atom = list(new_res.atoms_by_name(iname))
        assert len(new_atom) == 1, "The old atom %s of old residue %s (idx %u) can't be uniquely identified " \
                                   "in the new residue %s (idx %u): %s" % (str(old_atom),
                                                                           str(old_res), old_res.index,
                                                                           str(new_res), new_res.index, new_atom)
        atom0idx2atom1idx[ii] = new_atom[0].index

    return atom0idx2atom1idx


def _delta_freq_pairs(freqsA, pairsA, freqsB, pairsB):
    r"""
    Lower level method to run :obj:`ContactGroup.frequency_delta` in way that's easy to test

    TODO: this could be done in a million different ways (e.g. also with pandas), I just
    don't want to think about it much now
    Parameters
    ----------
    freqsA
    pairsA
    freqsB
    pairsB

    Returns
    -------

    """
    assert len(freqsA)==len(pairsA)
    assert len(freqsB)==len(pairsB)
    delta = _defdict(list)
    for sign, (freqs, pairs) in zip([-1, +1], [[freqsA, pairsA],
                                               [freqsB, pairsB]]):
        for freq, pair in zip(freqs,pairs):
            delta[tuple(sorted(pair))].append(sign * freq)
    delta = {key: _np.sum(val) for key, val in delta.items()}
    pairs = _np.array(list(delta.keys()))
    delta = _np.array(list(delta.values()))
    return delta, pairs

def _full_color_list(top, df, colors=None) -> _DF:
    r"""

    Ad-hoc private method to interface plot_freqs_as_flareplot with .freqs2flare.
    The trickiest part of all is to implement consistent color
    schemes that "make sense" while let the user make some choices.

    The main idea is to incorporate per-residue color values

    Main ideas:
     * Create

    Parameters
    ----------
    top : :obj:`~mdtraj.Topology`
    df : :obj:`~pandas.DataFrame`
    colors : anything

    Returns
    -------
    full_color_df : :obj:`pandas.DataFrame`
    """
    firsts = ["name", "frag", "fragname", "frag_color"]

    jdf = df.copy()

    if "frag" in df.keys():
        # Keep present frags (non-nans)
        frags_from_df = {ii : _np.flatnonzero(df.frag == ii) for ii in df.frag.unique() if not _np.isnan(ii)}
        # Splice it with the orphans s.t. the each residue gets assigned a fragment,
        # even if they don't end up being used anywhere
        frags_from_df = _mdcfr.splice_orphan_fragments(list(frags_from_df.values()),
                                                       list(frags_from_df.keys()), highest_res_idx=df.shape[0]-1)[0]
    else:
        frags_from_df = [_np.arange(top.n_residues)]


    if colors is None:
        _colors = list(_mdcplots.color_dict_guesser("tab10", _np.arange(len(frags_from_df))).values())
        jdf["frag_color"] = list(_mdcflare._utils.col_list_from_input_and_fragments(_colors, frags_from_df))
    else:
        jdf["frag_color"] = list(_mdcflare._utils.col_list_from_input_and_fragments(colors, frags_from_df))

    if "interface fragment" in df.keys():
        # TODO do this from self.interface_indices
        intf_from_df = [_np.flatnonzero(df["interface fragment"] == ii) for ii in
                        df[~df["interface fragment"].isnull()]["interface fragment"].unique()]
        intf_colors = [None] * top.n_residues
        if colors is None:
            if len(frags_from_df)==1: #means no fragments, TODO think about other way of infering this
                _colors = _mdcplots.color_dict_guesser("tab10", [0,1])
                _colors = _mdcflare._utils.col_list_from_input_and_fragments(_colors, intf_from_df)
            else:
                _colors = jdf["frag_color"].values[_np.hstack(intf_from_df)]
        else:
            _colors = jdf["frag_color"].values[_np.hstack(intf_from_df)]

        for ii, idx in enumerate(_np.hstack(intf_from_df)):
            #print(ii, idx)
            intf_colors[idx]=_colors[ii]
        jdf["intf_colors"] = intf_colors
        firsts.extend(["interface fragment", "intf_colors"])
    if "consensus frag" in df.keys():
        consfr_from_df = df[~df["consensus frag"].isnull()]["consensus frag"].unique()
        cols = _mdcplots.color_dict_guesser("tab10", consfr_from_df)
        jdf["consfrag colors"] = [_np.round(cols[key], 2) for key in df["consensus frag"]]
        firsts.extend(["consensus frag", "consfrag colors"])

    return jdf[firsts + [key for key in jdf.keys() if key not in firsts]]

def _populate_colors_if_needed(kwargs, df, fixed_color_list):
    if "colors" not in kwargs.keys() and "frag" in df.keys():
            kwargs["colors"] = _np.vstack([fixed_color_list[int(df["frag"][ii])] for ii in kwargs["sparse_residues"]])
            kwargs["colors"] = kwargs["colors"][_np.argsort(kwargs["sparse_residues"])]
<|MERGE_RESOLUTION|>--- conflicted
+++ resolved
@@ -1791,13 +1791,8 @@
 
         Parameters
         ----------
-<<<<<<< HEAD
-        iax : :obj:`~matplotlib.axes.Axes`,
-            Axis on which to draw
-=======
         iax : :obj:`~matplotlib.pyplot.Axes`
             The axis where to plot the timetrace
->>>>>>> 29c3530c
         color_scheme : list, default is None
             Pass a list of colors, each one should be
             understandable by :obj:`matplotlib.colors.is_color_like`
@@ -1815,19 +1810,11 @@
              * False: don't plot any background
              * color-like: use this color for the background,
               can be: str, hex, rgba, anything
-<<<<<<< HEAD
-              :obj:`~matplotlib.pyplot.colors` understands
-        shorten_AAs : bool, default is True
-            Whether to shorten GLU30 to E30
-        t_unit : str, default is 'ps'
-            The label for the time axis (x-axis)
-=======
               :obj:`matplotlib.colors.is_color_like` understands
         shorten_AAs : bool, default is False
             Whether to shorten the AA labels
         t_unit : str, default is 'ps'
             The time unit with which to label the x-axis
->>>>>>> 29c3530c
         ylim_Ang : float or "auto"
             The limit in Angstrom of the y-axis
         max_handles_per_row : int, default is 4
