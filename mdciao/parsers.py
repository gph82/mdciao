--- conflicted
+++ resolved
@@ -720,25 +720,14 @@
                         help='A replacement dictionary, to be able to re-label '
                              'residues accross systems, e.g. "GLU:ARG,LYS:PHE" changes '
                              'all GLUs to ARGs and all LYS to PHEs')
-<<<<<<< HEAD
-    parser.add_argument("-t", "--title", type=str, default=None,
-                        help='Title of the plot. Default is None which will '
-                             'take mdciao.plots.compare_groups_of_contacts"s default.')
-    parser.add_argument("-p","--pop", dest="plot",
-=======
     parser.add_argument("-t", "--title", type=str, default='comparison',
                         help='Title of the plot. Default is "comparison"')
     parser.add_argument("-p","--pop-up", dest="pop",
->>>>>>> 947352f7
                         help="pop-up an interactive figure before closing. "
                              "Default is not to pop-up but directly save to file",
                         action="store_true",
                         )
-<<<<<<< HEAD
-    parser.set_defaults(plot=False)
-=======
     parser.set_defaults(pop=False)
->>>>>>> 947352f7
     _parser_add_output_desc(parser,"freq_comparison")
     _parser_add_graphic_ext(parser)
     return parser
