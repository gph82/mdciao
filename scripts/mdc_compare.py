--- conflicted
+++ resolved
@@ -47,15 +47,6 @@
         b["mutations_dict"][key.replace(" ","")]=val.replace(" ","")
 
 myfig, freqs, posret = compare(file_dict,
-<<<<<<< HEAD
-                               output_desc=a.output_desc,
-                               **b,
-                               )
-if a.plot:
-    matplotlib.pyplot.show()
-
-=======
                            output_desc=a.output_desc,
                            **b,
-                           )
->>>>>>> 947352f7
+                           )