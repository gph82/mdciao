--- conflicted
+++ resolved
@@ -88,10 +88,6 @@
                                  fill_gaps=True,
                                  # verbose=True,
                                  )
-
-    #for ii, imap in enumerate(map_out):
-    #    print(ii, imap, top.residue(ii))
-
     if not return_tf:
         return map_out
     else:
@@ -681,9 +677,6 @@
         accept_guess=False,
         interactive=True,
 ):
-
-    _offer_to_create_dir(output_dir)
-
     dt = _t_unit2dt(t_unit)
 
     if isinstance(trajectories,str):
@@ -738,15 +731,9 @@
                                             return_defs=True))
         if interactive:
             input("Hit enter to continue!\n")
-<<<<<<< HEAD
-
-
-
-=======
-
-
-
->>>>>>> 5c2b94b0
+
+
+
     interface_fragments = []
     if frag_cons:
         fragments = list(fragment_defs.values())
