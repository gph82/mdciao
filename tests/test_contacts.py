--- conflicted
+++ resolved
@@ -1457,13 +1457,8 @@
         _np.testing.assert_array_equal(table["freq"].array, [3 / 4, 3 / 4])
         _np.testing.assert_array_equal(table["label"].array, ["E30-V31", "E30-W32"])
         _np.testing.assert_array_equal(table["sum"].array, [3 / 4, 3 / 4 + 3 / 4])
-<<<<<<< HEAD
-        _np.testing.assert_equal(table["by_atomtypes"][0], "66% BB-BB, 33% BB-SC")
-        _np.testing.assert_equal(table["by_atomtypes"][1], "66% BB-SC, 33% SC-BB")
-=======
         _np.testing.assert_equal(table["by_atomtypes"][0], " 66% BB-BB,  33% BB-SC")
         _np.testing.assert_equal(table["by_atomtypes"][1], " 66% BB-SC,  33% SC-BB")
->>>>>>> 947352f7
 
 class TestContactGroupPlots(TestBaseClassContactGroup):
 
