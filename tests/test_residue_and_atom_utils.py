import mdtraj as md
import numpy as np
import unittest
from mdciao.examples import filenames as test_filenames
from mdciao.utils import residue_and_atom
from mdciao.utils.sequence import top2seq
import mdciao.fragments as _mdcfrg
import io
from contextlib import redirect_stdout
from unittest import mock
import mdtraj as _md
import numpy as _np
import sys as _sys
import platform as _platform


class Test_find_by_AA(unittest.TestCase):
    def setUp(self):
        self.geom = md.load(test_filenames.small_monomer)
        self.geom2frags = md.load(test_filenames.small_dimer)

    def test_full_long_AA_code(self):
        self.assertSequenceEqual(residue_and_atom.find_AA("GLU30", self.geom.top), [0])
        self.assertSequenceEqual(residue_and_atom.find_AA("LYS29", self.geom.top), [5])

    def test_full_short_AA_code(self):
        self.assertSequenceEqual(residue_and_atom.find_AA('E30', self.geom.top), [0])
        self.assertSequenceEqual(residue_and_atom.find_AA('W32', self.geom.top), [2])

    def test_short_AA_code(self):
        self.assertSequenceEqual(residue_and_atom.find_AA('E', self.geom.top), [0, 4])

    def test_short_long_AA_code(self):
        self.assertSequenceEqual(residue_and_atom.find_AA('GLU', self.geom.top), [0, 4])

    def test_does_not_find_AA(self):
        assert (residue_and_atom.find_AA("lys20", self.geom.top)) == []  # small case won't give any result
        assert (residue_and_atom.find_AA('w32', self.geom.top)) == []  # small case won't give any result
        assert (residue_and_atom.find_AA('w 32', self.geom.top)) == []  # spaces between characters won't work

    # TODO use wildcards and extra dicts to test the new findAAsdd
    @unittest.skip("findAA does not raise anymore")
    def test_malformed_input(self):
        with self.assertRaises(ValueError):
            residue_and_atom.find_AA("GLUTAMINE", self.geom.top)

    @unittest.skip("findAA does not raise anymore")
    def test_malformed_code(self):
        with self.assertRaises(ValueError):
            residue_and_atom.find_AA("ARGI200", self.geom.top)

    def test_ambiguity(self):
        # AMBIGUOUS definition i.e. each residue is present in multiple fragments
        self.assertSequenceEqual(residue_and_atom.find_AA("LYS28", self.geom2frags.top),
                                 [5, 13])  # getting multiple idxs,as expected
        self.assertSequenceEqual(residue_and_atom.find_AA("K28", self.geom2frags.top), [5, 13])

    def test_just_numbers(self):
        np.testing.assert_array_equal(residue_and_atom.find_AA("28", self.geom2frags.top), [5, 13])


class Test_int_from_AA_code(unittest.TestCase):
    def test_int_from_AA_code(self):
        assert (residue_and_atom.int_from_AA_code("GLU30") == 30)
        assert (residue_and_atom.int_from_AA_code("E30") == 30)
        assert (residue_and_atom.int_from_AA_code("glu30") == 30)
        assert (residue_and_atom.int_from_AA_code("30glu40") == 3040)


class Test_name_from_AA(unittest.TestCase):
    def test_name_from_AA(self):
        assert (residue_and_atom.name_from_AA("GLU30") == 'GLU')
        assert (residue_and_atom.name_from_AA("E30") == 'E')


class Test_shorten_AA(unittest.TestCase):
    def setUp(self):
        self.geom = md.load(test_filenames.small_monomer)

    def test_shorten_AA(self):
        assert (residue_and_atom.shorten_AA("GLU30") == 'E')
        assert (residue_and_atom.shorten_AA(self.geom.top.residue(1)) == 'V')

    def test_shorten_AA_substitute_fail_is_none(self):
        failed_assertion = False
        try:
            residue_and_atom.shorten_AA("glu30")
        except KeyError:
            failed_assertion = True
        assert failed_assertion

    def test_shorten_AA_substitute_fail_is_long(self):
        assert (residue_and_atom.shorten_AA("glu30", substitute_fail='long') == 'glu')

    def test_shorten_AA_substitute_fail_is_letter(self):
        assert (residue_and_atom.shorten_AA("glu30", substitute_fail='g') == 'g')

    def test_shorten_AA_substitute_fail_is_string_of_length_greater_than_1(self):
        failed_assertion = False
        try:
            residue_and_atom.shorten_AA("glu30", substitute_fail='glutamine')
        except ValueError:
            failed_assertion = True
        assert failed_assertion

    def test_shorten_AA_substitute_fail_is_0(self):
        assert (residue_and_atom.shorten_AA("glu30", substitute_fail=0) == 'g')

    def test_shorten_AA_substitute_fail_is_int(self):
        failed_assertion = False
        try:
            residue_and_atom.shorten_AA("glu30", substitute_fail=1)
        except ValueError:
            failed_assertion = True
        assert failed_assertion

    def test_shorten_AA_keep_index_is_true(self):
        assert (residue_and_atom.shorten_AA("GLU30", keep_index=True) == 'E30')
        assert (residue_and_atom.shorten_AA("glu30", substitute_fail='E', keep_index=True) == 'E30')


class Test_atom_type(unittest.TestCase):
    def test_works(self):
        top = md.load(test_filenames.pdb_3CAP).top
        atoms_BB = [aa for aa in top.residue(0).atoms if aa.is_backbone]
        atoms_SC = [aa for aa in top.residue(0).atoms if aa.is_sidechain]
        atoms_X = [aa for aa in top.atoms if not aa.is_backbone and not aa.is_sidechain]
        assert len(atoms_BB) > 0
        assert len(atoms_SC) > 0
        assert len(atoms_X) > 0
        assert all([residue_and_atom.atom_type(aa) == "BB" for aa in atoms_BB])
        assert all([residue_and_atom.atom_type(aa) == "SC" for aa in atoms_SC])
        assert all([residue_and_atom.atom_type(aa) == "X" for aa in atoms_X])


class Test_residues_from_descriptors_no_ambiguity(unittest.TestCase):

    def setUp(self):
        self.geom = md.load(test_filenames.small_monomer)
        self.by_bonds_geom = _mdcfrg.get_fragments(self.geom.top,
                                                   verbose=True,
                                                   method='bonds')

    def test_no_ambiguous(self):
        residues = ["GLU30", "GDP382", 30, 382]
        residxs, fragidxs = residue_and_atom.residues_from_descriptors(residues, self.by_bonds_geom,
                                                                       self.geom.top)
        self.assertSequenceEqual([0, 7, 0, 7], residxs)
        # GLU30 is the 1st residue
        # GDP382 is the 8th residue

        self.assertSequenceEqual([0, 3, 0, 3], fragidxs)
        # GLU30 is in the 1st fragment
        # GDP382 is in the 4th fragment

    def test_no_ambiguous_just_inform(self):
        residues = ["GLU30", 30]
        residxs, fragidx = residue_and_atom.residues_from_descriptors(residues,
                                                                      self.by_bonds_geom,
                                                                      self.geom.top,
                                                                      just_inform=True)

        self.assertListEqual(residxs, [0, 0])
        self.assertListEqual(fragidx, [0, 0])

    def test_overlaping_frags(self):
        residues = ["GLU30"]
        with self.assertRaises(ValueError):
            residue_and_atom.residues_from_descriptors(residues, [np.arange(self.geom.n_residues),
                                                                  [np.arange(self.geom.n_residues)]],
                                                       self.geom.top)

    def test_not_in_fragment(self):
        residues = ["GLU30"]
        with self.assertRaises(ValueError):
            residue_and_atom.residues_from_descriptors(residues, [np.arange(3, 5)],
                                                       self.geom.top)


class Test_residues_from_descriptors(unittest.TestCase):

    def setUp(self):
        self.geom2frags = md.load(test_filenames.small_dimer)

        self.by_bonds_geom2frags = _mdcfrg.get_fragments(self.geom2frags.top,
                                                         verbose=True,
                                                         method='bonds')

    def test_default_fragment_idx_is_none(self):
        residues = ["GLU30", 30]
        input_values = (val for val in ["4", "4"])
        with mock.patch('builtins.input', lambda *x: next(input_values)):
            residxs, fragidxs = residue_and_atom.residues_from_descriptors(residues, self.by_bonds_geom2frags,
                                                                           self.geom2frags.top)

            # NOTE:Enter 4 for GLU30 when asked "input one fragment idx"
            self.assertSequenceEqual(residxs, [8, 8])
            self.assertSequenceEqual(fragidxs, [4, 4])

    def test_fragment_idx_is_none_last_answer(self):
        residues = ["GLU30", 30]
        input_values = (val for val in ["", ""])
        with mock.patch('builtins.input', lambda *x: next(input_values)):
            residxs, fragidxs = residue_and_atom.residues_from_descriptors(residues, self.by_bonds_geom2frags,
                                                                           self.geom2frags.top)

            # NOTE:Accepted default "" for GLU30 when asked "input one fragment idx"
            self.assertSequenceEqual(residxs, [0, 0])
            self.assertSequenceEqual(fragidxs, [0, 0])

    def test_default_fragment_idx_is_none_ans_should_be_int(self):
        input_values = (val for val in ["A"])
        with mock.patch('builtins.input', lambda *x: next(input_values)):
            with self.assertRaises((ValueError, AssertionError)):
                residue_and_atom.residues_from_descriptors("GLU30", self.by_bonds_geom2frags, self.geom2frags.top)

        input_values = (val for val in ["xyz"])
        with mock.patch('builtins.input', lambda *x: next(input_values)):
            with self.assertRaises((ValueError, AssertionError)):
                residue_and_atom.residues_from_descriptors(30, self.by_bonds_geom2frags, self.geom2frags.top)

    def test_default_fragment_idx_is_none_ans_should_be_in_list(self):
        input_values = (val for val in ["123"])
        with mock.patch('builtins.input', lambda *x: next(input_values)):
            with self.assertRaises((ValueError, AssertionError)):
                residue_and_atom.residues_from_descriptors("GLU30", self.by_bonds_geom2frags, self.geom2frags.top)

        input_values = (val for val in ["123"])
        with mock.patch('builtins.input', lambda *x: next(input_values)):
            with self.assertRaises((ValueError, AssertionError)):
                residue_and_atom.residues_from_descriptors("30", self.by_bonds_geom2frags, self.geom2frags.top)

    def test_default_fragment_idx_is_passed(self):
        residues = ["GLU30", 30]
        residxs, fragidx = residue_and_atom.residues_from_descriptors(residues, self.by_bonds_geom2frags,
                                                                      self.geom2frags.top,
                                                                      pick_this_fragment_by_default=4)

        # Checking if residue names gives the correct corresponding residue id
        # NOTE:Enter 4 for GLU30 when asked "input one fragment idx"
        self.assertSequenceEqual([8, 8], residxs)
        self.assertSequenceEqual([4, 4], fragidx)

    def test_default_fragment_idx_is_passed_special_case(self):
        with self.assertRaises((ValueError, AssertionError)):
            residue_and_atom.residues_from_descriptors("GLU30", self.by_bonds_geom2frags,
                                                       self.geom2frags.top,
                                                       pick_this_fragment_by_default=99)

        with self.assertRaises((ValueError, AssertionError)):
            residue_and_atom.residues_from_descriptors(30, self.by_bonds_geom2frags,
                                                       self.geom2frags.top,
                                                       pick_this_fragment_by_default=99)

    def test_ambiguous(self):
        input_values = (val for val in ["4", "4"])
        with mock.patch('builtins.input', lambda *x: next(input_values)):
            residues = ["GLU30", 30]
            residxs, fragidx = residue_and_atom.residues_from_descriptors(residues,
                                                                          self.by_bonds_geom2frags,
                                                                          self.geom2frags.top)

            self.assertSequenceEqual([8, 8], residxs)
            self.assertSequenceEqual([4, 4], fragidx)

        input_values = (val for val in ["3", "3"])
        with mock.patch('builtins.input', lambda *x: next(input_values)):
            residues = ["GDP382", 382]
            residxs, fragidx = residue_and_atom.residues_from_descriptors(residues,
                                                                          self.by_bonds_geom2frags,
                                                                          self.geom2frags.top)
            self.assertSequenceEqual([7, 7], residxs)
            self.assertSequenceEqual([3, 3], fragidx)

    def test_ambiguous_just_inform(self):
        residues = ["GLU30", 30]
        residxs, fragidx = residue_and_atom.residues_from_descriptors(residues,
                                                                      self.by_bonds_geom2frags,
                                                                      self.geom2frags.top,
                                                                      just_inform=True)

        self.assertListEqual(residxs, [0, 8])
        self.assertListEqual(fragidx, [0, 4])

    def test_fragment_name(self):
        residues = ["GLU30", 30]
        input_values = (val for val in ["0", "0"])
        with mock.patch('builtins.input', lambda *x: next(input_values)):
            residxs, fragidx = residue_and_atom.residues_from_descriptors(residues, self.by_bonds_geom2frags,
                                                                          self.geom2frags.top,
                                                                          fragment_names=["A", "B", "C", "D",
                                                                                          "E", "F", "G", "H"])
            # Checking if residue names gives the correct corresponding residue id
            # NOTE:Enter 0 for GLU30 when asked "input one fragment idx"
            self.assertSequenceEqual([0, 0], residxs)
            self.assertSequenceEqual([0, 0], fragidx)

    def test_idx_not_present(self):
        residxs, fragidx = residue_and_atom.residues_from_descriptors(["GLU99", 99], self.by_bonds_geom2frags,
                                                                      self.geom2frags.top,
                                                                      pick_this_fragment_by_default=99)
        self.assertSequenceEqual([None, None], residxs)
        self.assertSequenceEqual([None, None], fragidx)

    def test_extra_dicts(self):
        residues = ["GLU30", "TRP32"]
        consensus_dicts = {"GPCR": {0: "3.50"},
                           "CGN": {2: "CGNt"}}
        residue_and_atom.residues_from_descriptors(residues, self.by_bonds_geom2frags,
                                                   self.geom2frags.top,
                                                   additional_resnaming_dicts=consensus_dicts,
                                                   pick_this_fragment_by_default=0
                                                   )

    def test_answer_letters(self):
        residues = ["GLU30", "TRP32"]
        input_values = (val for val in ["0.0", "4.0"])
        with mock.patch('builtins.input', lambda *x: next(input_values)):
            residue_and_atom.residues_from_descriptors(residues, self.by_bonds_geom2frags,
                                                       self.geom2frags.top,
                                                       )


class Test_rangeexpand_residues2residxs(unittest.TestCase):

    def setUp(self):
        self.top = md.load(test_filenames.small_monomer).top
        self.fragments = _mdcfrg.get_fragments(self.top, method="resSeq+",
                                               verbose=False)

    def test_wildcards(self):
        expanded_range = residue_and_atom.rangeexpand_residues2residxs("GLU*",
                                                                       self.fragments,
                                                                       self.top)
        np.testing.assert_array_equal(expanded_range, [0, 4])

    def test_rangeexpand_res_idxs(self):
        expanded_range = residue_and_atom.rangeexpand_residues2residxs("2-4,6",
                                                                       self.fragments,
                                                                       self.top,
                                                                       interpret_as_res_idxs=True)
        np.testing.assert_array_equal(expanded_range, [2, 3, 4, 6])

    def test_rangeexpand_resSeq_w_jumps(self):
        expanded_range = residue_and_atom.rangeexpand_residues2residxs("26-381",
                                                                       self.fragments,
                                                                       self.top,
                                                                       )
        np.testing.assert_array_equal(expanded_range, [3, 4, 5, 6])

    def test_rangeexpand_resSeq_sort(self):
        expanded_range = residue_and_atom.rangeexpand_residues2residxs("381,26",
                                                                       self.fragments,
                                                                       self.top,
                                                                       sort=True
                                                                       )
        np.testing.assert_array_equal(expanded_range, [3, 6])

    def test_rangeexpand_resSeq_one_number_w_comma(self):
        expanded_range = residue_and_atom.rangeexpand_residues2residxs("381,",
                                                                       self.fragments,
                                                                       self.top,
                                                                       sort=True
                                                                       )
        np.testing.assert_array_equal(expanded_range, [6])

    def test_rangeexpand_raises_on_empty_range(self):
        with self.assertRaises(ValueError):
            expanded_range = residue_and_atom.rangeexpand_residues2residxs("50-60",
                                                                           self.fragments,
                                                                           self.top,
                                                                           )

    def test_rangeexpand_raises_on_empty_wildcard(self):
        with self.assertRaises(ValueError):
            expanded_range = residue_and_atom.rangeexpand_residues2residxs("ARG*",
                                                                           self.fragments,
                                                                           self.top,
                                                                           )

    def test_rangeexpand_w_ints_fails_as_resSeq(self):
        with self.assertRaises(ValueError):
            residue_and_atom.rangeexpand_residues2residxs([0, 10, 20],
                                                          self.fragments,
                                                          self.top,
                                                          )

    def test_rangeexpand_w_ints_fails(self):
        expanded_range = residue_and_atom.rangeexpand_residues2residxs([0, 10, 20],
                                                                       self.fragments,
                                                                       self.top,
                                                                       interpret_as_res_idxs=True
                                                                       )
        np.testing.assert_array_equal(expanded_range, [0, 10, 20])


class Test_parse_and_list_AAs_input(unittest.TestCase):
    def setUp(self):
        self.top = md.load(test_filenames.small_monomer).top

    def test_None(self):
        f = io.StringIO()
        with redirect_stdout(f):
            residue_and_atom.parse_and_list_AAs_input(None, self.top)
        out = f.getvalue()
        assert out == ""

    def test_prints(self):
        f = io.StringIO()
        with redirect_stdout(f):
            residue_and_atom.parse_and_list_AAs_input('GLU30,GLU31', self.top)
        out = f.getvalue().splitlines()
        np.testing.assert_equal(out[0], "0 GLU30")
        np.testing.assert_equal(out[1], "No %s found in the input topology" % "GLU31")

    def test_map_conlab(self):
        f = io.StringIO()
        with redirect_stdout(f):
            residue_and_atom.parse_and_list_AAs_input('GLU30,GLU31', self.top, map_conlab={0: '3.50'})
        out = f.getvalue().splitlines()
        np.testing.assert_equal(out[0], "0 GLU30 3.50")
        np.testing.assert_equal(out[1], "No %s found in the input topology" % "GLU31")


class Test_find_CA(unittest.TestCase):
    def setUp(self):
        self.geom = md.load(test_filenames.pdb_3SN6)
        self.top = self.geom.top

    def test_works(self):
        CA = residue_and_atom.find_CA(self.top.residue(10))
        assert CA.name == "CA"

    def test_rules(self):
        res = residue_and_atom.find_AA("P0G", self.top)[0]
        res = self.top.residue(res)
        CA = residue_and_atom.find_CA(res, CA_dict={"P0G": "CAA"})
        assert CA.name == "CAA"

    def test_just_one(self):
        geom = self.geom.atom_slice(self.top.select("name O"))
        res = geom.top.residue(10)
        CA = residue_and_atom.find_CA(res)
        assert CA.name == "O"

    def test_raises(self):
        with self.assertRaises(NotImplementedError):
            CA = residue_and_atom.find_CA(self.top.residue(10), CA_name="CX")


if __name__ == '__main__':
    unittest.main()


class Test_residue_line(unittest.TestCase):

    def test_works(self):
        top = md.load(test_filenames.top_pdb).top
        res = top.residue(861)
        istr = residue_and_atom.residue_line("0.0", res, 3,
                                             consensus_maps={"GPCR": {861: "3.50"}},
                                             fragment_names=["frag0", "frag1", "frag2", "frag3"])
        assert istr == "0.0)       ARG131 in fragment 3 (frag3) with residue index 861 ( GPCR: ARG131@3.50)"

    def test_table(self):
        top = md.load(test_filenames.top_pdb).top
        res = top.residue(861)
        istr = residue_and_atom.residue_line("0.0", res, 3,
                                             consensus_maps={"GPCR": {861: "3.50"}},
                                             fragment_names=["frag0", "frag1", "frag2", "frag3"],
                                             table=True)
        assert istr == "    ARG131         861           3         131        3.50"

    def test_double_indexing(self):
        self.assertIs(residue_and_atom._try_double_indexing(None, 0, 1), None)
        self.assertIs(residue_and_atom._try_double_indexing([["A"]], 0, 0), "A")


class Test_top2lsd(unittest.TestCase):

    def test_works(self):
        top = md.load(test_filenames.small_monomer).top

        lsd = residue_and_atom.top2lsd(top, extra_columns={"AAtype": {0: "normal",
                                                                      7: "nucleotide"}})
        self.assertDictEqual(lsd[0],
                             {"residue": "GLU30",
                              "index": 0,
                              "name": "GLU",
                              "resSeq": 30,
                              "code": "E",
                              "short": "E30",
                              "AAtype": "normal"}
                             )
        self.assertDictEqual(lsd[7],
                             {"residue": "GDP382",
                              "index": 7,
                              "name": "GDP",
                              "resSeq": 382,
                              "code": "X",
                              "short": "X382",
                              "AAtype": "nucleotide"}
                             )


class Test_lstop(unittest.TestCase):

    @classmethod
    def setUpClass(cls):
        cls.top = md.load(test_filenames.small_monomer).top

    def test_works(self):
        idxs = residue_and_atom.find_AA("GLU", self.top)
        self.assertEqual(idxs, [0, 4])

    def test_doesnt_grab_index(self):
        idxs = residue_and_atom.find_AA(4, self.top)
        self.assertEqual(idxs, [])

    def test_dataframe(self):
        from pandas import DataFrame
        df = residue_and_atom.find_AA("GLU", self.top, return_df=True)
        self.assertIsInstance(df, DataFrame)

    def test_ls_AA_in_df(self):
        df = residue_and_atom.find_AA("*", self.top, return_df=True)
        idxs = residue_and_atom._ls_AA_in_df("GLU", df)
        self.assertEqual(idxs, [0, 4])


class Test_get_SS(unittest.TestCase):

    def test_None(self):
        from_tuple, ss_array = residue_and_atom.get_SS(None)
        assert from_tuple is False
        assert ss_array is None

    def test_False(self):
        from_tuple, ss_array = residue_and_atom.get_SS(False)
        assert from_tuple is False
        assert ss_array is None

    def test_True(self):
        from_tuple, ss_array = residue_and_atom.get_SS(True)
        assert from_tuple == (0, 0, 0)
        assert ss_array is None

    def test_tuple(self):
        from_tuple, ss_array = residue_and_atom.get_SS(tuple((1, 1, 1)))
        assert from_tuple == (1, 1, 1)
        assert ss_array is None

    def test_list(self):
        from_tuple, ss_array = residue_and_atom.get_SS([1, 2, 3, 4])
        assert from_tuple is False
        self.assertListEqual(ss_array, [1, 2, 3, 4])

    def test_traj(self):
        traj = _md.load(test_filenames.actor_pdb)
        from_tuple, ss_array = residue_and_atom.get_SS(traj)
        assert from_tuple is False
        ss_ref = _md.compute_dssp(traj)[0]

<<<<<<< HEAD
    @unittest.skipIf(_sys.version.startswith("3.7") and _platform.system().lower()=="darwin", "Random segfaults. Python 3.7 on MacOs is not officially supported anyways.")
=======
    @unittest.skipIf(_sys.version.startswith("3.7") and _platform.system().lower()=="darwin") #py37 on macos is not officially supported anyways
>>>>>>> 7b55db30
    def test_read_wo_top(self):
        from_tuple, ss_array = residue_and_atom.get_SS(test_filenames.actor_pdb)
        assert from_tuple is False
        ss_ref = _md.compute_dssp(_md.load(test_filenames.actor_pdb))[0]
        _np.testing.assert_array_equal(ss_array, ss_ref)

    def test_read_w_top(self):
        from_tuple, ss_array = residue_and_atom.get_SS(test_filenames.traj_xtc, top=test_filenames.top_pdb)
        assert from_tuple is False
        ss_ref = _md.compute_dssp(_md.load(test_filenames.traj_xtc, top=test_filenames.top_pdb))[0]
        _np.testing.assert_array_equal(ss_array, ss_ref)


class Test_residue2residuetype(unittest.TestCase):

    def setUp(self):
        self.top = md.load(test_filenames.small_monomer).top
        self.seq = top2seq(self.top)
        assert self.seq == 'EVWIEKXX'
        self.type_reference = ["negative",  # GLU
                               "hydrophobic",  # VAL
                               "hydrophobic",  # TRP
                               "hydrophobic", #ILE
                               "negative", #ASP
                               "positive", #LYS
                               "NA", "NA"] #two ligands P0G, GDP
        self.color_reference = ["red","gray","gray","gray","red","blue","purple","purple"]
    def test_works(self):
        types = [residue_and_atom.AAtype(rr) for rr in self.top.residues]
        self.assertListEqual(types, self.type_reference)
        cols = [residue_and_atom.AAtype(rr, return_color=True) for rr in self.top.residues]
        self.assertListEqual(cols, self.color_reference)

    def test_works_strings_long(self):
        types = [residue_and_atom.AAtype(rr.name) for rr in self.top.residues]
        self.assertListEqual(types, self.type_reference)
        cols = [residue_and_atom.AAtype(rr.name, return_color=True) for rr in self.top.residues]
        self.assertListEqual(cols, self.color_reference)

    def test_works_strings_short(self):
        types = [residue_and_atom.AAtype(rr) for rr in self.seq]
        self.assertListEqual(types, self.type_reference)
        cols = [residue_and_atom.AAtype(rr, return_color=True) for rr in self.seq]
        self.assertListEqual(cols, self.color_reference)<|MERGE_RESOLUTION|>--- conflicted
+++ resolved
@@ -561,11 +561,7 @@
         assert from_tuple is False
         ss_ref = _md.compute_dssp(traj)[0]
 
-<<<<<<< HEAD
     @unittest.skipIf(_sys.version.startswith("3.7") and _platform.system().lower()=="darwin", "Random segfaults. Python 3.7 on MacOs is not officially supported anyways.")
-=======
-    @unittest.skipIf(_sys.version.startswith("3.7") and _platform.system().lower()=="darwin") #py37 on macos is not officially supported anyways
->>>>>>> 7b55db30
     def test_read_wo_top(self):
         from_tuple, ss_array = residue_and_atom.get_SS(test_filenames.actor_pdb)
         assert from_tuple is False
